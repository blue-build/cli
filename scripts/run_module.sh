--- conflicted
+++ resolved
@@ -26,9 +26,4 @@
 print_banner "Start '${module}' Module"
 chmod +x ${script_path}
 ${script_path} "${params}"
-<<<<<<< HEAD
-print_banner "End $(title_case ${module}) Module"
-=======
-print_banner "End '${module}' Module"
-ostree container commit
->>>>>>> 7ce0ad7c
+print_banner "End '${module}' Module"
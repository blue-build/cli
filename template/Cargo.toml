--- conflicted
+++ resolved
@@ -9,11 +9,7 @@
 # See more keys and their definitions at https://doc.rust-lang.org/cargo/reference/manifest.html
 
 [dependencies]
-<<<<<<< HEAD
-askama = { version = "0.12" }
-=======
-rinja = "0.3.0"
->>>>>>> 6a97a52d
+rinja = "0.3"
 blue-build-recipe = { version = "=0.8.11", path = "../recipe" }
 blue-build-utils = { version = "=0.8.11", path = "../utils" }
 

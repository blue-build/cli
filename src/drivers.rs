--- conflicted
+++ resolved
@@ -6,13 +6,9 @@
 
 use std::{
     collections::{hash_map::Entry, HashMap},
-<<<<<<< HEAD
     fmt::Debug,
+    process::{ExitStatus, Output},
     sync::Mutex,
-=======
-    process::{ExitStatus, Output},
-    sync::{Arc, Mutex},
->>>>>>> 784be986
 };
 
 use anyhow::{anyhow, Result};
@@ -32,12 +28,10 @@
     opts::{BuildOpts, BuildTagPushOpts, GetMetadataOpts, PushOpts, RunOpts, TagOpts},
     podman_driver::PodmanDriver,
     skopeo_driver::SkopeoDriver,
-<<<<<<< HEAD
-    types::{BuildDriverType, InspectDriverType, SigningDriverType},
-=======
-    types::{BuildDriverType, InspectDriverType, RunDriverType},
->>>>>>> 784be986
+    types::{BuildDriverType, InspectDriverType, RunDriverType, SigningDriverType},
 };
+
+pub use traits::*;
 
 mod buildah_driver;
 mod cosign_driver;
@@ -48,96 +42,13 @@
 mod traits;
 pub mod types;
 
-<<<<<<< HEAD
-pub use traits::*;
-
-static INIT: Lazy<Mutex<()>> = Lazy::new(|| Mutex::new(()));
-static SELECTED_BUILD_DRIVER: Lazy<Mutex<Option<BuildDriverType>>> = Lazy::new(|| Mutex::new(None));
-static SELECTED_INSPECT_DRIVER: Lazy<Mutex<Option<InspectDriverType>>> =
-    Lazy::new(|| Mutex::new(None));
-static SELECTED_SIGNING_DRIVER: Lazy<Mutex<Option<SigningDriverType>>> =
-    Lazy::new(|| Mutex::new(None));
-=======
 static INIT: Lazy<Mutex<bool>> = Lazy::new(|| Mutex::new(false));
 static SELECTED_BUILD_DRIVER: Lazy<Mutex<Option<BuildDriverType>>> = Lazy::new(|| Mutex::new(None));
 static SELECTED_INSPECT_DRIVER: Lazy<Mutex<Option<InspectDriverType>>> =
     Lazy::new(|| Mutex::new(None));
 static SELECTED_RUN_DRIVER: Lazy<Mutex<Option<RunDriverType>>> = Lazy::new(|| Mutex::new(None));
-
-/// Stores the build driver.
-///
-/// This will, on load, find the best way to build in the
-/// current environment. Once that strategy is determined,
-/// it will be available for any part of the program to call
-/// on to perform builds.
-///
-/// # Panics
-///
-/// This will cause a panic if a build strategy could
-/// not be determined.
-static BUILD_DRIVER: Lazy<Arc<dyn BuildDriver>> = Lazy::new(|| {
-    let driver = SELECTED_BUILD_DRIVER.lock().unwrap();
-    driver.map_or_else(
-        || panic!("Driver needs to be initialized"),
-        |driver| -> Arc<dyn BuildDriver> {
-            match driver {
-                BuildDriverType::Buildah => Arc::new(BuildahDriver),
-                BuildDriverType::Podman => Arc::new(PodmanDriver),
-                BuildDriverType::Docker => Arc::new(DockerDriver),
-            }
-        },
-    )
-});
-
-/// Stores the inspection driver.
-///
-/// This will, on load, find the best way to inspect images in the
-/// current environment. Once that strategy is determined,
-/// it will be available for any part of the program to call
-/// on to perform inspections.
-///
-/// # Panics
-///
-/// This will cause a panic if a inspect strategy could
-/// not be determined.
-static INSPECT_DRIVER: Lazy<Arc<dyn InspectDriver>> = Lazy::new(|| {
-    let driver = SELECTED_INSPECT_DRIVER.lock().unwrap();
-    driver.map_or_else(
-        || panic!("Driver needs to be initialized"),
-        |driver| -> Arc<dyn InspectDriver> {
-            match driver {
-                InspectDriverType::Skopeo => Arc::new(SkopeoDriver),
-                InspectDriverType::Podman => Arc::new(PodmanDriver),
-                InspectDriverType::Docker => Arc::new(DockerDriver),
-            }
-        },
-    )
-});
->>>>>>> 784be986
-
-/// Stores the run driver.
-///
-/// This will, on load, find the best way to run containers in the
-/// current environment. Once that strategy is determined,
-/// it will be available for any part of the program to call
-/// on to perform inspections.
-///
-/// # Panics
-///
-/// This will cause a panic if a run strategy could
-/// not be determined.
-static RUN_DRIVER: Lazy<Arc<dyn RunDriver>> = Lazy::new(|| {
-    let driver = SELECTED_RUN_DRIVER.lock().unwrap();
-    driver.map_or_else(
-        || panic!("Driver needs to be initialized"),
-        |driver| -> Arc<dyn RunDriver> {
-            match driver {
-                RunDriverType::Podman => Arc::new(PodmanDriver),
-                RunDriverType::Docker => Arc::new(DockerDriver),
-            }
-        },
-    )
-});
+static SELECTED_SIGNING_DRIVER: Lazy<Mutex<Option<SigningDriverType>>> =
+    Lazy::new(|| Mutex::new(None));
 
 /// UUID used to mark the current builds
 static BUILD_ID: Lazy<Uuid> = Lazy::new(Uuid::new_v4);
@@ -145,153 +56,6 @@
 /// The cached os versions
 static OS_VERSION: Lazy<Mutex<HashMap<String, u64>>> = Lazy::new(|| Mutex::new(HashMap::new()));
 
-<<<<<<< HEAD
-=======
-/// Trait for retrieving version of a driver.
-pub trait DriverVersion {
-    /// The version req string slice that follows
-    /// the semver standard <https://semver.org/>.
-    const VERSION_REQ: &'static str;
-
-    /// Returns the version of the driver.
-    ///
-    /// # Errors
-    /// Will error if it can't retrieve the version.
-    fn version() -> Result<Version>;
-
-    #[must_use]
-    fn is_supported_version() -> bool {
-        Self::version().is_ok_and(|version| {
-            VersionReq::parse(Self::VERSION_REQ).is_ok_and(|req| req.matches(&version))
-        })
-    }
-}
-
-/// Allows agnostic building, tagging
-/// pushing, and login.
-pub trait BuildDriver: Sync + Send {
-    /// Runs the build logic for the strategy.
-    ///
-    /// # Errors
-    /// Will error if the build fails.
-    fn build(&self, opts: &BuildOpts) -> Result<()>;
-
-    /// Runs the tag logic for the strategy.
-    ///
-    /// # Errors
-    /// Will error if the tagging fails.
-    fn tag(&self, opts: &TagOpts) -> Result<()>;
-
-    /// Runs the push logic for the strategy
-    ///
-    /// # Errors
-    /// Will error if the push fails.
-    fn push(&self, opts: &PushOpts) -> Result<()>;
-
-    /// Runs the login logic for the strategy.
-    ///
-    /// # Errors
-    /// Will error if login fails.
-    fn login(&self) -> Result<()>;
-
-    /// Runs the logic for building, tagging, and pushing an image.
-    ///
-    /// # Errors
-    /// Will error if building, tagging, or pusing fails.
-    fn build_tag_push(&self, opts: &BuildTagPushOpts) -> Result<()> {
-        trace!("BuildDriver::build_tag_push({opts:#?})");
-
-        let full_image = match (opts.archive_path.as_ref(), opts.image.as_ref()) {
-            (Some(archive_path), None) => {
-                format!("oci-archive:{archive_path}")
-            }
-            (None, Some(image)) => opts
-                .tags
-                .first()
-                .map_or_else(|| image.to_string(), |tag| format!("{image}:{tag}")),
-            (Some(_), Some(_)) => bail!("Cannot use both image and archive path"),
-            (None, None) => bail!("Need either the image or archive path set"),
-        };
-
-        let build_opts = BuildOpts::builder()
-            .image(&full_image)
-            .containerfile(opts.containerfile.as_ref())
-            .squash(opts.squash)
-            .build();
-
-        info!("Building image {full_image}");
-        self.build(&build_opts)?;
-
-        if !opts.tags.is_empty() && opts.archive_path.is_none() {
-            let image = opts
-                .image
-                .as_ref()
-                .ok_or_else(|| anyhow!("Image is required in order to tag"))?;
-            debug!("Tagging all images");
-
-            for tag in opts.tags.as_ref() {
-                debug!("Tagging {} with {tag}", &full_image);
-
-                let tag_opts = TagOpts::builder()
-                    .src_image(&full_image)
-                    .dest_image(format!("{image}:{tag}"))
-                    .build();
-
-                self.tag(&tag_opts)?;
-
-                if opts.push {
-                    let retry_count = if opts.no_retry_push {
-                        0
-                    } else {
-                        opts.retry_count
-                    };
-
-                    debug!("Pushing all images");
-                    // Push images with retries (1s delay between retries)
-                    blue_build_utils::retry(retry_count, 1000, || {
-                        let tag_image = format!("{image}:{tag}");
-
-                        debug!("Pushing image {tag_image}");
-
-                        let push_opts = PushOpts::builder()
-                            .image(&tag_image)
-                            .compression_type(opts.compression)
-                            .build();
-
-                        self.push(&push_opts)
-                    })?;
-                }
-            }
-        }
-
-        Ok(())
-    }
-}
-
-pub trait RunDriver: Sync + Send {
-    /// Run a container to perform an action.
-    ///
-    /// # Errors
-    /// Will error if there is an issue running the container.
-    fn run(&self, opts: &RunOpts) -> std::io::Result<ExitStatus>;
-
-    /// Run a container to perform an action and capturing output.
-    ///
-    /// # Errors
-    /// Will error if there is an issue running the container.
-    fn run_output(&self, opts: &RunOpts) -> std::io::Result<Output>;
-}
-
-/// Allows agnostic inspection of images.
-pub trait InspectDriver: Sync + Send {
-    /// Gets the metadata on an image tag.
-    ///
-    /// # Errors
-    /// Will error if it is unable to get the labels.
-    fn get_metadata(&self, opts: &GetMetadataOpts) -> Result<ImageMetadata>;
-}
-
->>>>>>> 784be986
 #[derive(Debug, TypedBuilder)]
 pub struct Driver<'a> {
     #[builder(default)]
@@ -310,11 +74,10 @@
     inspect_driver: Option<InspectDriverType>,
 
     #[builder(default)]
-<<<<<<< HEAD
     signing_driver: Option<SigningDriverType>,
-=======
+
+    #[builder(default)]
     run_driver: Option<RunDriverType>,
->>>>>>> 784be986
 }
 
 impl Driver<'_> {
@@ -324,78 +87,38 @@
     /// you will want to run init before trying to use any of
     /// the strategies.
     ///
-<<<<<<< HEAD
-    /// # Errors
-    /// Will error if it is unable to set the user credentials.
-    ///
-    /// # Panics
-    /// Will panic if mutexes couldn't be locked.
-    pub fn init(mut self) -> Result<()> {
-        trace!("Driver::init()");
-        let init = INIT.lock().expect("Should lock");
-        credentials::set_user_creds(self.username, self.password, self.registry)?;
-
-        let mut build_driver = SELECTED_BUILD_DRIVER.lock().expect("Should lock");
-        let mut inspect_driver = SELECTED_INSPECT_DRIVER.lock().expect("Should lock");
-        let mut signing_driver = SELECTED_SIGNING_DRIVER.lock().expect("Should lock");
-
-        *signing_driver = Some(self.signing_driver.determine_driver());
-        trace!("Inspect driver set to {:?}", *signing_driver);
-        drop(signing_driver);
-
-        *inspect_driver = Some(self.inspect_driver.determine_driver());
-        trace!("Inspect driver set to {:?}", *inspect_driver);
-        drop(inspect_driver);
-
-        *build_driver = Some(self.build_driver.determine_driver());
-        trace!("Build driver set to {:?}", *build_driver);
-        drop(build_driver);
-
-        drop(init);
-
-        Ok(())
-=======
     /// # Panics
     /// Will panic if it is unable to initialize drivers.
-    pub fn init(self) {
+    pub fn init(mut self) {
         trace!("Driver::init()");
         let mut initialized = INIT.lock().expect("Must lock INIT");
 
         if !*initialized {
             credentials::set_user_creds(self.username, self.password, self.registry);
 
-            let mut build_driver = SELECTED_BUILD_DRIVER.lock().expect("Must lock BuildDriver");
-            let mut inspect_driver = SELECTED_INSPECT_DRIVER
-                .lock()
-                .expect("Must lock InspectDriver");
-            let mut run_driver = SELECTED_RUN_DRIVER.lock().expect("Must lock RunDriver");
-
-            *build_driver = Some(
-                self.build_driver
-                    .map_or_else(Self::determine_build_driver, |driver| driver),
-            );
+            let mut build_driver = SELECTED_BUILD_DRIVER.lock().expect("Should lock");
+            let mut inspect_driver = SELECTED_INSPECT_DRIVER.lock().expect("Should lock");
+            let mut run_driver = SELECTED_RUN_DRIVER.lock().expect("Should lock");
+            let mut signing_driver = SELECTED_SIGNING_DRIVER.lock().expect("Should lock");
+
+            *signing_driver = Some(self.signing_driver.determine_driver());
+            trace!("Inspect driver set to {:?}", *signing_driver);
+            drop(signing_driver);
+
+            *run_driver = Some(self.run_driver.determine_driver());
+            trace!("Run driver set to {:?}", *run_driver);
+            drop(run_driver);
+
+            *inspect_driver = Some(self.inspect_driver.determine_driver());
+            trace!("Inspect driver set to {:?}", *inspect_driver);
+            drop(inspect_driver);
+
+            *build_driver = Some(self.build_driver.determine_driver());
             trace!("Build driver set to {:?}", *build_driver);
             drop(build_driver);
-            let _ = Self::get_build_driver();
-
-            *inspect_driver = Some(
-                self.inspect_driver
-                    .map_or_else(Self::determine_inspect_driver, |driver| driver),
-            );
-            trace!("Inspect driver set to {:?}", *inspect_driver);
-            drop(inspect_driver);
-            let _ = Self::get_inspection_driver();
-
-            *run_driver = Some(
-                self.run_driver
-                    .map_or_else(Self::determine_run_driver, |driver| driver),
-            );
-            drop(run_driver);
-            let _ = Self::get_run_driver();
 
             *initialized = true;
         }
->>>>>>> 784be986
     }
 
     /// Gets the current build's UUID
@@ -405,26 +128,6 @@
         *BUILD_ID
     }
 
-<<<<<<< HEAD
-=======
-    /// Gets the current run's build strategy
-    pub fn get_build_driver() -> Arc<dyn BuildDriver> {
-        trace!("Driver::get_build_driver()");
-        BUILD_DRIVER.clone()
-    }
-
-    /// Gets the current run's inspectioin strategy
-    pub fn get_inspection_driver() -> Arc<dyn InspectDriver> {
-        trace!("Driver::get_inspection_driver()");
-        INSPECT_DRIVER.clone()
-    }
-
-    pub fn get_run_driver() -> Arc<dyn RunDriver> {
-        trace!("Driver::get_run_driver()");
-        RUN_DRIVER.clone()
-    }
-
->>>>>>> 784be986
     /// Retrieve the `os_version` for an image.
     ///
     /// This gets cached for faster resolution if it's required
@@ -478,7 +181,6 @@
         Ok(os_version)
     }
 
-<<<<<<< HEAD
     fn get_build_driver() -> BuildDriverType {
         let lock = SELECTED_BUILD_DRIVER.lock().expect("Should lock");
         lock.expect("Driver should have initialized build driver")
@@ -492,6 +194,11 @@
     fn get_signing_driver() -> SigningDriverType {
         let lock = SELECTED_SIGNING_DRIVER.lock().expect("Should lock");
         lock.expect("Driver should have initialized signing driver")
+    }
+
+    fn get_run_driver() -> RunDriverType {
+        let lock = SELECTED_RUN_DRIVER.lock().expect("Should lock");
+        lock.expect("Driver should have initialized run driver")
     }
 }
 
@@ -573,68 +280,22 @@
             InspectDriverType::Skopeo => SkopeoDriver::get_metadata(opts),
             InspectDriverType::Podman => PodmanDriver::get_metadata(opts),
             InspectDriverType::Docker => DockerDriver::get_metadata(opts),
-=======
-    fn determine_inspect_driver() -> InspectDriverType {
-        trace!("Driver::determine_inspect_driver()");
-
-        match (
-            blue_build_utils::check_command_exists("skopeo"),
-            blue_build_utils::check_command_exists("docker"),
-            blue_build_utils::check_command_exists("podman"),
-        ) {
-            (Ok(_skopeo), _, _) => InspectDriverType::Skopeo,
-            (_, Ok(_docker), _) => InspectDriverType::Docker,
-            (_, _, Ok(_podman)) => InspectDriverType::Podman,
-            _ => panic!("Could not determine inspection strategy. You need either skopeo, docker, or podman"),
-        }
-    }
-
-    fn determine_build_driver() -> BuildDriverType {
-        trace!("Driver::determine_build_driver()");
-
-        match (
-            blue_build_utils::check_command_exists("docker"),
-            blue_build_utils::check_command_exists("podman"),
-            blue_build_utils::check_command_exists("buildah"),
-        ) {
-            (Ok(_docker), _, _) if DockerDriver::is_supported_version() => {
-                BuildDriverType::Docker
-            }
-            (_, Ok(_podman), _) if PodmanDriver::is_supported_version() => {
-                BuildDriverType::Podman
-            }
-            (_, _, Ok(_buildah)) if BuildahDriver::is_supported_version() => {
-                BuildDriverType::Buildah
-            }
-            _ => panic!(
-                "Could not determine strategy, need either docker version {}, podman version {}, or buildah version {} to continue",
-                DockerDriver::VERSION_REQ,
-                PodmanDriver::VERSION_REQ,
-                BuildahDriver::VERSION_REQ,
-            ),
-        }
-    }
-
-    fn determine_run_driver() -> RunDriverType {
-        trace!("Driver::determine_run_driver()");
-
-        match (
-            blue_build_utils::check_command_exists("docker"),
-            blue_build_utils::check_command_exists("podman"),
-        ) {
-            (Ok(_docker), _) if DockerDriver::is_supported_version() => RunDriverType::Docker,
-            (_, Ok(_podman)) if PodmanDriver::is_supported_version() => RunDriverType::Podman,
-            _ => panic!(
-                "{}{}{}{}",
-                "Could not determine strategy, ",
-                format_args!("need either docker version {}, ", DockerDriver::VERSION_REQ),
-                format_args!("podman version {}, ", PodmanDriver::VERSION_REQ),
-                format_args!(
-                    "or buildah version {} to continue",
-                    BuildahDriver::VERSION_REQ
-                ),
-            ),
->>>>>>> 784be986
+        }
+    }
+}
+
+impl RunDriver for Driver<'_> {
+    fn run(opts: &RunOpts) -> std::io::Result<ExitStatus> {
+        match Self::get_run_driver() {
+            RunDriverType::Podman => PodmanDriver::run(opts),
+            RunDriverType::Docker => DockerDriver::run(opts),
+        }
+    }
+
+    fn run_output(opts: &RunOpts) -> std::io::Result<Output> {
+        match Self::get_run_driver() {
+            RunDriverType::Podman => PodmanDriver::run_output(opts),
+            RunDriverType::Docker => DockerDriver::run_output(opts),
         }
     }
 }
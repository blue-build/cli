use clap::ValueEnum;

pub use build::*;
pub use inspect::*;
<<<<<<< HEAD
// pub use signing::*;

mod build;
mod inspect;
mod signing;
=======
pub use run::*;

mod build;
mod inspect;
mod run;
>>>>>>> 784be986

#[derive(Debug, Copy, Clone, Default, ValueEnum)]
pub enum CompressionType {
    #[default]
    Gzip,
    Zstd,
}

impl std::fmt::Display for CompressionType {
    fn fmt(&self, f: &mut std::fmt::Formatter<'_>) -> std::fmt::Result {
        f.write_str(match self {
            Self::Zstd => "zstd",
            Self::Gzip => "gzip",
        })
    }
}<|MERGE_RESOLUTION|>--- conflicted
+++ resolved
@@ -2,19 +2,12 @@
 
 pub use build::*;
 pub use inspect::*;
-<<<<<<< HEAD
-// pub use signing::*;
-
-mod build;
-mod inspect;
-mod signing;
-=======
 pub use run::*;
 
 mod build;
 mod inspect;
 mod run;
->>>>>>> 784be986
+mod signing;
 
 #[derive(Debug, Copy, Clone, Default, ValueEnum)]
 pub enum CompressionType {

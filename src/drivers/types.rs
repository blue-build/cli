use clap::ValueEnum;
use log::trace;

use crate::drivers::{
    buildah_driver::BuildahDriver, docker_driver::DockerDriver, podman_driver::PodmanDriver,
    DriverVersion,
};

#[derive(Debug, Clone, Copy, ValueEnum)]
pub enum InspectDriverType {
    Skopeo,
    Podman,
    Docker,
}

impl DetermineDriver<InspectDriverType> for Option<InspectDriverType> {
    fn determine_driver(&mut self) -> InspectDriverType {
        *self.get_or_insert(
            match (
                blue_build_utils::check_command_exists("skopeo"),
                blue_build_utils::check_command_exists("docker"),
                blue_build_utils::check_command_exists("podman"),
            ) {
                (Ok(_skopeo), _, _) => InspectDriverType::Skopeo,
                (_, Ok(_docker), _) => InspectDriverType::Docker,
                (_, _, Ok(_podman)) => InspectDriverType::Podman,
                _ => panic!(
                    "{}{}",
                    "Could not determine inspection strategy. ",
                    "You need either skopeo, docker, or podman",
                ),
            },
        )
    }
}

#[derive(Debug, Clone, Copy, ValueEnum)]
pub enum BuildDriverType {
    Buildah,
    Podman,
    Docker,
}

<<<<<<< HEAD
impl DetermineDriver<BuildDriverType> for Option<BuildDriverType> {
    fn determine_driver(&mut self) -> BuildDriverType {
        *self.get_or_insert(
            match (
                blue_build_utils::check_command_exists("docker"),
                blue_build_utils::check_command_exists("podman"),
                blue_build_utils::check_command_exists("buildah"),
            ) {
                (Ok(_docker), _, _) if DockerDriver::is_supported_version() => {
                    BuildDriverType::Docker
                }
                (_, Ok(_podman), _) if PodmanDriver::is_supported_version() => {
                    BuildDriverType::Podman
                }
                (_, _, Ok(_buildah)) if BuildahDriver::is_supported_version() => {
                    BuildDriverType::Buildah
                }
                _ => panic!(
                    "{}{}{}{}",
                    "Could not determine strategy, ",
                    format_args!("need either docker version {}, ", DockerDriver::VERSION_REQ,),
                    format_args!("podman version {}, ", PodmanDriver::VERSION_REQ,),
                    format_args!(
                        "or buildah version {} to continue",
                        BuildahDriver::VERSION_REQ,
                    ),
                ),
            },
        )
    }
}

#[derive(Debug, Clone, Copy, ValueEnum)]
pub enum SigningDriverType {
    Cosign,
=======
#[derive(Debug, Clone, Copy, ValueEnum)]
pub enum RunDriverType {
>>>>>>> 784be986
    Podman,
    Docker,
}

<<<<<<< HEAD
impl DetermineDriver<SigningDriverType> for Option<SigningDriverType> {
    fn determine_driver(&mut self) -> SigningDriverType {
        trace!("SigningDriverType::determine_signing_driver()");

        *self.get_or_insert(
            match (
                blue_build_utils::check_command_exists("cosign"),
                blue_build_utils::check_command_exists("docker"),
                blue_build_utils::check_command_exists("podman"),
            ) {
                (Ok(_cosign), _, _) => SigningDriverType::Cosign,
                (_, Ok(_docker), _) => SigningDriverType::Docker,
                (_, _, Ok(_podman_driver)) => SigningDriverType::Podman,
                _ => panic!(concat!(
                    "Could not determine signing driver. ",
                    "Either cosign, docker, or podman ",
                    "is required to continue"
                )),
            },
        )
    }
}

pub(super) trait DetermineDriver<T> {
    fn determine_driver(&mut self) -> T;
=======
impl From<RunDriverType> for String {
    fn from(value: RunDriverType) -> Self {
        match value {
            RunDriverType::Podman => "podman".to_string(),
            RunDriverType::Docker => "docker".to_string(),
        }
    }
>>>>>>> 784be986
}<|MERGE_RESOLUTION|>--- conflicted
+++ resolved
@@ -5,6 +5,10 @@
     buildah_driver::BuildahDriver, docker_driver::DockerDriver, podman_driver::PodmanDriver,
     DriverVersion,
 };
+
+pub(super) trait DetermineDriver<T> {
+    fn determine_driver(&mut self) -> T;
+}
 
 #[derive(Debug, Clone, Copy, ValueEnum)]
 pub enum InspectDriverType {
@@ -41,7 +45,6 @@
     Docker,
 }
 
-<<<<<<< HEAD
 impl DetermineDriver<BuildDriverType> for Option<BuildDriverType> {
     fn determine_driver(&mut self) -> BuildDriverType {
         *self.get_or_insert(
@@ -77,15 +80,10 @@
 #[derive(Debug, Clone, Copy, ValueEnum)]
 pub enum SigningDriverType {
     Cosign,
-=======
-#[derive(Debug, Clone, Copy, ValueEnum)]
-pub enum RunDriverType {
->>>>>>> 784be986
     Podman,
     Docker,
 }
 
-<<<<<<< HEAD
 impl DetermineDriver<SigningDriverType> for Option<SigningDriverType> {
     fn determine_driver(&mut self) -> SigningDriverType {
         trace!("SigningDriverType::determine_signing_driver()");
@@ -109,9 +107,12 @@
     }
 }
 
-pub(super) trait DetermineDriver<T> {
-    fn determine_driver(&mut self) -> T;
-=======
+#[derive(Debug, Clone, Copy, ValueEnum)]
+pub enum RunDriverType {
+    Podman,
+    Docker,
+}
+
 impl From<RunDriverType> for String {
     fn from(value: RunDriverType) -> Self {
         match value {
@@ -119,5 +120,28 @@
             RunDriverType::Docker => "docker".to_string(),
         }
     }
->>>>>>> 784be986
+}
+
+impl DetermineDriver<RunDriverType> for Option<RunDriverType> {
+    fn determine_driver(&mut self) -> RunDriverType {
+        trace!("RunDriver::determine_driver()");
+
+        match (
+            blue_build_utils::check_command_exists("docker"),
+            blue_build_utils::check_command_exists("podman"),
+        ) {
+            (Ok(_docker), _) if DockerDriver::is_supported_version() => RunDriverType::Docker,
+            (_, Ok(_podman)) if PodmanDriver::is_supported_version() => RunDriverType::Podman,
+            _ => panic!(
+                "{}{}{}{}",
+                "Could not determine strategy, ",
+                format_args!("need either docker version {}, ", DockerDriver::VERSION_REQ),
+                format_args!("podman version {}, ", PodmanDriver::VERSION_REQ),
+                format_args!(
+                    "or buildah version {} to continue",
+                    BuildahDriver::VERSION_REQ
+                ),
+            ),
+        }
+    }
 }
use blue_build::commands::{BlueBuildArgs, BlueBuildCommand, CommandArgs};
use blue_build_process_management::{logging::Logger, signal_handler};
use clap::Parser;
use log::LevelFilter;

fn main() {
    let args = BlueBuildArgs::parse();

    Logger::new()
        .filter_level(args.verbosity.log_level_filter())
        .filter_modules([
            ("hyper::proto", LevelFilter::Off),
            ("hyper_util", LevelFilter::Off),
            ("oci_distribution", LevelFilter::Off),
        ])
        .log_out_dir(args.log_out.clone())
        .init();
    log::trace!("Parsed arguments: {args:#?}");

    signal_handler::init(|| match args.command {
        // #[cfg(feature = "init")]
        // CommandArgs::Init(mut command) => command.run(),

        // #[cfg(feature = "init")]
        // CommandArgs::New(mut command) => command.run(),
        CommandArgs::Build(mut command) => command.run(),

        CommandArgs::Generate(mut command) => command.run(),

        #[cfg(feature = "switch")]
        CommandArgs::Switch(mut command) => command.run(),

        #[cfg(not(feature = "switch"))]
        CommandArgs::Rebase(mut command) => command.run(),

        #[cfg(not(feature = "switch"))]
        CommandArgs::Upgrade(mut command) => command.run(),

        #[cfg(feature = "login")]
        CommandArgs::Login(mut command) => command.run(),

<<<<<<< HEAD
        #[cfg(feature = "init")]
        CommandArgs::New(mut command) => command.run(),

        #[cfg(feature = "init")]
        CommandArgs::Init(mut command) => command.run(),
=======
        #[cfg(feature = "iso")]
        CommandArgs::GenerateIso(mut command) => command.run(),
>>>>>>> f0679fdd

        CommandArgs::BugReport(mut command) => command.run(),

        CommandArgs::Completions(mut command) => command.run(),
    });
}<|MERGE_RESOLUTION|>--- conflicted
+++ resolved
@@ -39,16 +39,14 @@
         #[cfg(feature = "login")]
         CommandArgs::Login(mut command) => command.run(),
 
-<<<<<<< HEAD
         #[cfg(feature = "init")]
         CommandArgs::New(mut command) => command.run(),
 
         #[cfg(feature = "init")]
         CommandArgs::Init(mut command) => command.run(),
-=======
+
         #[cfg(feature = "iso")]
         CommandArgs::GenerateIso(mut command) => command.run(),
->>>>>>> f0679fdd
 
         CommandArgs::BugReport(mut command) => command.run(),
 

--- conflicted
+++ resolved
@@ -36,13 +36,8 @@
         #[cfg(not(feature = "switch"))]
         CommandArgs::Upgrade(mut command) => command.run(),
 
-<<<<<<< HEAD
-        #[cfg(feature = "iso")]
-        CommandArgs::GenerateIso(mut command) => command.run(),
-=======
         #[cfg(feature = "login")]
         CommandArgs::Login(mut command) => command.run(),
->>>>>>> b60f1ada
 
         CommandArgs::BugReport(mut command) => command.run(),
 

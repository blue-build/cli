--- conflicted
+++ resolved
@@ -71,15 +71,7 @@
 
 impl BlueBuildCommand for GenerateCommand {
     fn try_run(&mut self) -> Result<()> {
-<<<<<<< HEAD
-        Driver::builder()
-            .build_driver(self.drivers.build_driver)
-            .inspect_driver(self.drivers.inspect_driver)
-            .build()
-            .init();
-=======
         Driver::init(self.drivers);
->>>>>>> b60f1ada
 
         self.template_file()
     }

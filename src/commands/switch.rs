--- conflicted
+++ resolved
@@ -54,15 +54,7 @@
     fn try_run(&mut self) -> Result<()> {
         trace!("SwitchCommand::try_run()");
 
-<<<<<<< HEAD
-        Driver::builder()
-            .build_driver(self.drivers.build_driver)
-            .inspect_driver(self.drivers.inspect_driver)
-            .build()
-            .init();
-=======
         Driver::init(self.drivers);
->>>>>>> b60f1ada
 
         let status = RpmOstreeStatus::try_new()?;
         trace!("{status:?}");

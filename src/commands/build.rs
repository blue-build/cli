use std::{
    env, fs,
    path::{Path, PathBuf},
    process::Command,
};

use anyhow::{bail, Context, Result};
use blue_build_recipe::Recipe;
use blue_build_utils::{
    constants::{
        ARCHIVE_SUFFIX, BUILD_ID_LABEL, CI_DEFAULT_BRANCH, CI_PROJECT_NAME, CI_PROJECT_NAMESPACE,
        CI_PROJECT_URL, CI_REGISTRY, CI_SERVER_HOST, CI_SERVER_PROTOCOL, CONFIG_PATH,
        CONTAINER_FILE, COSIGN_PATH, COSIGN_PRIVATE_KEY, GITHUB_REPOSITORY_OWNER, GITHUB_TOKEN,
        GITHUB_TOKEN_ISSUER_URL, GITHUB_WORKFLOW_REF, GITIGNORE_PATH, LABELED_ERROR_MESSAGE,
        NO_LABEL_ERROR_MESSAGE, RECIPE_FILE, RECIPE_PATH, SIGSTORE_ID_TOKEN,
    },
    generate_containerfile_path,
};
use clap::Args;
use colored::Colorize;
use log::{debug, info, trace, warn};
use typed_builder::TypedBuilder;

use crate::{
    commands::generate::GenerateCommand,
    credentials,
    drivers::{
        opts::{BuildTagPushOpts, CompressionType, GetMetadataOpts},
        Driver,
    },
};

use super::{BlueBuildCommand, DriverArgs};

#[allow(clippy::struct_excessive_bools)]
#[derive(Debug, Clone, Args, TypedBuilder)]
pub struct BuildCommand {
    /// The recipe file to build an image
    #[arg()]
    #[cfg(feature = "multi-recipe")]
    #[builder(default, setter(into, strip_option))]
    recipe: Option<Vec<PathBuf>>,

    /// The recipe file to build an image
    #[arg()]
    #[cfg(not(feature = "multi-recipe"))]
    #[builder(default, setter(into, strip_option))]
    recipe: Option<PathBuf>,

    /// Push the image with all the tags.
    ///
    /// Requires `--registry`,
    /// `--username`, and `--password` if not
    /// building in CI.
    #[arg(short, long)]
    #[builder(default)]
    push: bool,

    /// The compression format the images
    /// will be pushed in.
    #[arg(short, long, default_value_t = CompressionType::Gzip)]
    #[builder(default)]
    compression_format: CompressionType,

    /// Block `bluebuild` from retrying to push the image.
    #[arg(short, long, default_value_t = true)]
    #[builder(default)]
    no_retry_push: bool,

    /// The number of times to retry pushing the image.
    #[arg(long, default_value_t = 1)]
    #[builder(default)]
    retry_count: u8,

    /// Allow `bluebuild` to overwrite an existing
    /// Containerfile without confirmation.
    ///
    /// This is not needed if the Containerfile is in
    /// .gitignore or has already been built by `bluebuild`.
    #[arg(short, long)]
    #[builder(default)]
    force: bool,

    /// Archives the built image into a tarfile
    /// in the specified directory.
    #[arg(short, long)]
    #[builder(default, setter(into, strip_option))]
    archive: Option<PathBuf>,

    /// The registry's domain name.
    #[arg(long)]
    #[builder(default, setter(into, strip_option))]
    registry: Option<String>,

    /// The url path to your base
    /// project images.
    #[arg(long)]
    #[builder(default, setter(into, strip_option))]
    #[arg(visible_alias("registry-path"))]
    registry_namespace: Option<String>,

    /// The username to login to the
    /// container registry.
    #[arg(short = 'U', long)]
    #[builder(default, setter(into, strip_option))]
    username: Option<String>,

    /// The password to login to the
    /// container registry.
    #[arg(short = 'P', long)]
    #[builder(default, setter(into, strip_option))]
    password: Option<String>,

    #[clap(flatten)]
    #[builder(default)]
    drivers: DriverArgs,
}

impl BlueBuildCommand for BuildCommand {
    /// Runs the command and returns a result.
    fn try_run(&mut self) -> Result<()> {
        trace!("BuildCommand::try_run()");

        Driver::builder()
            .username(self.username.as_ref())
            .password(self.password.as_ref())
            .registry(self.registry.as_ref())
            .build_driver(self.drivers.build_driver)
            .inspect_driver(self.drivers.inspect_driver)
            .build()
            .init()?;

<<<<<<< HEAD
        self.update_gitignore()?;

        if self.push && self.archive.is_some() {
            bail!("You cannot use '--archive' and '--push' at the same time");
        }

        if self.push {
            blue_build_utils::check_command_exists("cosign")?;
            check_cosign_files()?;
            Self::login()?;
        }

        #[cfg(feature = "multi-recipe")]
        {
            use rayon::prelude::*;
            let recipe_paths = self.recipe.clone().map_or_else(|| {
                let legacy_path = Path::new(CONFIG_PATH);
                let recipe_path = Path::new(RECIPE_PATH);
                if recipe_path.exists() && recipe_path.is_dir() {
                    vec![recipe_path.join(RECIPE_FILE)]
                } else {
                    warn!("Use of {CONFIG_PATH} for recipes is deprecated, please move your recipe files into {RECIPE_PATH}");
                    vec![legacy_path.join(RECIPE_FILE)]
                }
            },
            |recipes| {
                let mut same = std::collections::HashSet::new();

                recipes.into_iter().filter(|recipe| same.insert(recipe.clone())).collect()
            });

            recipe_paths.par_iter().try_for_each(|recipe| {
                TemplateCommand::builder()
                    .output(generate_containerfile_path(recipe)?)
                    .recipe(recipe)
                    .drivers(DriverArgs::builder().squash(self.drivers.squash).build())
                    .build()
                    .try_run()
            })?;

            self.start(&recipe_paths)
        }

        #[cfg(not(feature = "multi-recipe"))]
        {
            let recipe_path = self.recipe.clone().unwrap_or_else(|| {
                let legacy_path = Path::new(CONFIG_PATH);
                let recipe_path = Path::new(RECIPE_PATH);
                if recipe_path.exists() && recipe_path.is_dir() {
                    recipe_path.join(RECIPE_FILE)
                } else {
                    warn!("Use of {CONFIG_PATH} for recipes is deprecated, please move your recipe files into {RECIPE_PATH}");
                    legacy_path.join(RECIPE_FILE)
                }
            });

            TemplateCommand::builder()
                .output(generate_containerfile_path(&recipe_path)?)
                .recipe(&recipe_path)
                .drivers(DriverArgs::builder().squash(self.drivers.squash).build())
                .build()
                .try_run()?;
=======
        if self.push && self.archive.is_some() {
            bail!("You cannot use '--archive' and '--push' at the same time");
        }

        if self.push {
            blue_build_utils::check_command_exists("cosign")?;
            check_cosign_files()?;
        }

        // Check if the Containerfile exists
        //   - If doesn't => *Build*
        //   - If it does:
        //     - check entry in .gitignore
        //       -> If it is => *Build*
        //       -> If isn't:
        //         - check if it has the BlueBuild tag (LABEL)
        //           -> If it does => *Ask* to add to .gitignore and remove from git
        //           -> If it doesn't => *Ask* to continue and override the file

        let container_file_path = Path::new(CONTAINER_FILE);

        if !self.force && container_file_path.exists() {
            let gitignore = fs::read_to_string(GITIGNORE_PATH)
                .context(format!("Failed to read {GITIGNORE_PATH}"))?;

            let is_ignored = gitignore
                .lines()
                .any(|line: &str| line.contains(CONTAINER_FILE));

            if !is_ignored {
                let containerfile = fs::read_to_string(container_file_path)
                    .context(format!("Failed to read {}", container_file_path.display()))?;
                let has_label = containerfile.lines().any(|line| {
                    let label = format!("LABEL {BUILD_ID_LABEL}");
                    line.to_string().trim().starts_with(&label)
                });

                let question = requestty::Question::confirm("build")
                    .message(
                        if has_label {
                            LABELED_ERROR_MESSAGE
                        } else {
                            NO_LABEL_ERROR_MESSAGE
                        }
                        .bright_yellow()
                        .to_string(),
                    )
                    .default(true)
                    .build();

                if let Ok(answer) = requestty::prompt_one(question) {
                    if answer.as_bool().unwrap_or(false) {
                        blue_build_utils::append_to_file(
                            &GITIGNORE_PATH,
                            &format!("/{CONTAINER_FILE}"),
                        )?;
                    }
                }
            }
        }

        let recipe_path = self.recipe.clone().unwrap_or_else(|| {
            let legacy_path = Path::new(CONFIG_PATH);
            let recipe_path = Path::new(RECIPE_PATH);
            if recipe_path.exists() && recipe_path.is_dir() {
                recipe_path.join(RECIPE_FILE)
            } else {
                warn!("Use of {CONFIG_PATH} for recipes is deprecated, please move your recipe files into {RECIPE_PATH}");
                legacy_path.join(RECIPE_FILE)
            }
        });

        GenerateCommand::builder()
            .recipe(&recipe_path)
            .output(PathBuf::from("Containerfile"))
            .build()
            .try_run()?;

        info!("Building image for recipe at {}", recipe_path.display());
>>>>>>> 02b2fe54

            self.start(&recipe_path)
        }
    }
}

impl BuildCommand {
    #[cfg(feature = "multi-recipe")]
    fn start(&self, recipe_paths: &[PathBuf]) -> Result<()> {
        use rayon::prelude::*;
        trace!("BuildCommand::build_image()");

        recipe_paths
            .par_iter()
            .try_for_each(|recipe_path| -> Result<()> {
                let recipe = Recipe::parse(recipe_path)?;
                let os_version = Driver::get_os_version(&recipe)?;
                let containerfile = generate_containerfile_path(recipe_path)?;
                let tags = recipe.generate_tags(os_version);
                let image_name = self.generate_full_image_name(&recipe)?;

                let opts = if let Some(archive_dir) = self.archive.as_ref() {
                    BuildTagPushOpts::builder()
                        .containerfile(&containerfile)
                        .archive_path(format!(
                            "{}/{}.{ARCHIVE_SUFFIX}",
                            archive_dir.to_string_lossy().trim_end_matches('/'),
                            recipe.name.to_lowercase().replace('/', "_"),
                        ))
                        .squash(self.drivers.squash)
                        .build()
                } else {
                    BuildTagPushOpts::builder()
                        .image(&image_name)
                        .containerfile(&containerfile)
                        .tags(tags.iter().map(String::as_str).collect::<Vec<_>>())
                        .push(self.push)
                        .no_retry_push(self.no_retry_push)
                        .retry_count(self.retry_count)
                        .compression(self.compression_format)
                        .squash(self.drivers.squash)
                        .build()
                };

                Driver::get_build_driver().build_tag_push(&opts)?;

                if self.push {
                    sign_images(&image_name, tags.first().map(String::as_str))?;
                }

                Ok(())
            })?;

        info!("Build complete!");
        Ok(())
    }

    #[cfg(not(feature = "multi-recipe"))]
    fn start(&self, recipe_path: &Path) -> Result<()> {
        trace!("BuildCommand::start()");

        let recipe = Recipe::parse(recipe_path)?;
        let os_version = Driver::get_os_version(&recipe)?;
        let containerfile = generate_containerfile_path(recipe_path)?;
        let tags = recipe.generate_tags(os_version);
        let image_name = self.generate_full_image_name(&recipe)?;

        let opts = if let Some(archive_dir) = self.archive.as_ref() {
            BuildTagPushOpts::builder()
                .containerfile(&containerfile)
                .archive_path(format!(
                    "{}/{}.{ARCHIVE_SUFFIX}",
                    archive_dir.to_string_lossy().trim_end_matches('/'),
                    recipe.name.to_lowercase().replace('/', "_"),
                ))
                .squash(self.drivers.squash)
                .build()
        } else {
            BuildTagPushOpts::builder()
                .image(&image_name)
                .containerfile(&containerfile)
                .tags(tags.iter().map(String::as_str).collect::<Vec<_>>())
                .push(self.push)
                .no_retry_push(self.no_retry_push)
                .retry_count(self.retry_count)
                .compression(self.compression_format)
                .squash(self.drivers.squash)
                .build()
        };

        Driver::get_build_driver().build_tag_push(&opts)?;

        if self.push {
            sign_images(&image_name, tags.first().map(String::as_str))?;
        }

        info!("Build complete!");
        Ok(())
    }

    fn login() -> Result<()> {
        trace!("BuildCommand::login()");
        info!("Attempting to login to the registry");

        let credentials = credentials::get()?;

        let (registry, username, password) = (
            &credentials.registry,
            &credentials.username,
            &credentials.password,
        );

        info!("Logging into the registry, {registry}");
        Driver::get_build_driver().login()?;

        trace!("cosign login -u {username} -p [MASKED] {registry}");
        let login_output = Command::new("cosign")
            .arg("login")
            .arg("-u")
            .arg(username)
            .arg("-p")
            .arg(password)
            .arg(registry)
            .output()?;

        if !login_output.status.success() {
            let err_output = String::from_utf8_lossy(&login_output.stderr);
            bail!("Failed to login for cosign: {err_output}");
        }
        info!("Login success at {registry}");

        Ok(())
    }

    /// # Errors
    ///
    /// Will return `Err` if the image name cannot be generated.
    pub fn generate_full_image_name(&self, recipe: &Recipe) -> Result<String> {
        trace!("BuildCommand::generate_full_image_name({recipe:#?})");
        info!("Generating full image name");

        let image_name = match (
            env::var(CI_REGISTRY).ok().map(|s| s.to_lowercase()),
            env::var(CI_PROJECT_NAMESPACE)
                .ok()
                .map(|s| s.to_lowercase()),
            env::var(CI_PROJECT_NAME).ok().map(|s| s.to_lowercase()),
            env::var(GITHUB_REPOSITORY_OWNER)
                .ok()
                .map(|s| s.to_lowercase()),
            self.registry.as_ref().map(|s| s.to_lowercase()),
            self.registry_namespace.as_ref().map(|s| s.to_lowercase()),
        ) {
            (_, _, _, _, Some(registry), Some(registry_path)) => {
                trace!("registry={registry}, registry_path={registry_path}");
                format!(
                    "{}/{}/{}",
                    registry.trim().trim_matches('/'),
                    registry_path.trim().trim_matches('/'),
                    recipe.name.trim(),
                )
            }
            (
                Some(ci_registry),
                Some(ci_project_namespace),
                Some(ci_project_name),
                None,
                None,
                None,
            ) => {
                trace!("CI_REGISTRY={ci_registry}, CI_PROJECT_NAMESPACE={ci_project_namespace}, CI_PROJECT_NAME={ci_project_name}");
                warn!("Generating Gitlab Registry image");
                format!(
                    "{ci_registry}/{ci_project_namespace}/{ci_project_name}/{}",
                    recipe.name.trim().to_lowercase()
                )
            }
            (None, None, None, Some(github_repository_owner), None, None) => {
                trace!("GITHUB_REPOSITORY_OWNER={github_repository_owner}");
                warn!("Generating Github Registry image");
                format!("ghcr.io/{github_repository_owner}/{}", &recipe.name)
            }
            _ => {
                trace!("Nothing to indicate an image name with a registry");
                if self.push {
                    bail!("Need '--registry' and '--registry-namespace' in order to push image");
                }
                recipe.name.trim().to_lowercase()
            }
        };

        debug!("Using image name '{image_name}'");

        Ok(image_name)
    }

    fn update_gitignore(&self) -> Result<()> {
        // Check if the Containerfile exists
        //   - If doesn't => *Build*
        //   - If it does:
        //     - check entry in .gitignore
        //       -> If it is => *Build*
        //       -> If isn't:
        //         - check if it has the BlueBuild tag (LABEL)
        //           -> If it does => *Ask* to add to .gitignore and remove from git
        //           -> If it doesn't => *Ask* to continue and override the file

        let container_file_path = Path::new(CONTAINER_FILE);
        let label = format!("LABEL {BUILD_ID_LABEL}");

        if !self.force && container_file_path.exists() {
            let to_ignore_lines = [format!("/{CONTAINER_FILE}"), format!("/{CONTAINER_FILE}.*")];
            let gitignore = fs::read_to_string(GITIGNORE_PATH)
                .context(format!("Failed to read {GITIGNORE_PATH}"))?;

            let mut edited_gitignore = gitignore.clone();

            to_ignore_lines
                .iter()
                .filter(|to_ignore| {
                    !gitignore
                        .lines()
                        .any(|line| line.trim() == to_ignore.trim())
                })
                .try_for_each(|to_ignore| -> Result<()> {
                    let containerfile = fs::read_to_string(container_file_path)
                        .context(format!("Failed to read {}", container_file_path.display()))?;

                    let has_label = containerfile
                        .lines()
                        .any(|line| line.to_string().trim().starts_with(&label));

                    let question = requestty::Question::confirm("build")
                        .message(
                            if has_label {
                                LABELED_ERROR_MESSAGE
                            } else {
                                NO_LABEL_ERROR_MESSAGE
                            }
                            .bright_yellow()
                            .to_string(),
                        )
                        .default(true)
                        .build();

                    if let Ok(answer) = requestty::prompt_one(question) {
                        if answer.as_bool().unwrap_or(false) {
                            if !edited_gitignore.ends_with('\n') {
                                edited_gitignore.push('\n');
                            }

                            edited_gitignore.push_str(to_ignore);
                            edited_gitignore.push('\n');
                        }
                    }
                    Ok(())
                })?;

            if edited_gitignore != gitignore {
                fs::write(GITIGNORE_PATH, edited_gitignore.as_str())?;
            }
        }

        Ok(())
    }
}

// ======================================================== //
// ========================= Helpers ====================== //
// ======================================================== //

#[allow(clippy::too_many_lines)]
fn sign_images(image_name: &str, tag: Option<&str>) -> Result<()> {
    trace!("BuildCommand::sign_images({image_name}, {tag:?})");

    env::set_var("COSIGN_PASSWORD", "");
    env::set_var("COSIGN_YES", "true");

    let inspect_opts = GetMetadataOpts::builder().image(image_name);

    let inspect_opts = if let Some(tag) = tag {
        inspect_opts.tag(tag).build()
    } else {
        inspect_opts.build()
    };

    let image_digest = Driver::get_inspection_driver()
        .get_metadata(&inspect_opts)?
        .digest;
    let image_name_digest = format!("{image_name}@{image_digest}");
    let image_name_tag = tag.map_or_else(|| image_name.to_owned(), |t| format!("{image_name}:{t}"));

    match (
        // GitLab specific vars
        env::var(CI_DEFAULT_BRANCH),
        env::var(CI_PROJECT_URL),
        env::var(CI_SERVER_PROTOCOL),
        env::var(CI_SERVER_HOST),
        env::var(SIGSTORE_ID_TOKEN),
        // GitHub specific vars
        env::var(GITHUB_TOKEN),
        env::var(GITHUB_WORKFLOW_REF),
        // Cosign public/private key pair
        env::var(COSIGN_PRIVATE_KEY),
    ) {
        // Cosign public/private key pair
        (_, _, _, _, _, _, _, Ok(cosign_private_key))
            if !cosign_private_key.is_empty() && Path::new(COSIGN_PATH).exists() =>
        {
            sign_priv_public_pair(&image_name_digest, &image_name_tag)?;
        }
        // Gitlab keyless
        (
            Ok(ci_default_branch),
            Ok(ci_project_url),
            Ok(ci_server_protocol),
            Ok(ci_server_host),
            Ok(_),
            _,
            _,
            _,
        ) => {
            trace!("CI_PROJECT_URL={ci_project_url}, CI_DEFAULT_BRANCH={ci_default_branch}, CI_SERVER_PROTOCOL={ci_server_protocol}, CI_SERVER_HOST={ci_server_host}");

            info!("Signing image: {image_name_digest}");

            trace!("cosign sign {image_name_digest}");

            if Command::new("cosign")
                .arg("sign")
                .arg("--recursive")
                .arg(&image_name_digest)
                .status()?
                .success()
            {
                info!("Successfully signed image!");
            } else {
                bail!("Failed to sign image: {image_name_digest}");
            }

            let cert_ident =
                format!("{ci_project_url}//.gitlab-ci.yml@refs/heads/{ci_default_branch}");

            let cert_oidc = format!("{ci_server_protocol}://{ci_server_host}");

            trace!("cosign verify --certificate-identity {cert_ident} --certificate-oidc-issuer {cert_oidc} {image_name_tag}");

            if !Command::new("cosign")
                .arg("verify")
                .arg("--certificate-identity")
                .arg(&cert_ident)
                .arg("--certificate-oidc-issuer")
                .arg(&cert_oidc)
                .arg(&image_name_tag)
                .status()?
                .success()
            {
                bail!("Failed to verify image!");
            }
        }
        // GitHub keyless
        (_, _, _, _, _, Ok(_), Ok(github_worflow_ref), _) => {
            trace!("GITHUB_WORKFLOW_REF={github_worflow_ref}");

            info!("Signing image {image_name_digest}");

            trace!("cosign sign {image_name_digest}");
            if Command::new("cosign")
                .arg("sign")
                .arg("--recursive")
                .arg(&image_name_digest)
                .status()?
                .success()
            {
                info!("Successfully signed image!");
            } else {
                bail!("Failed to sign image: {image_name_digest}");
            }

            trace!("cosign verify --certificate-identity-regexp {github_worflow_ref} --certificate-oidc-issuer {GITHUB_TOKEN_ISSUER_URL} {image_name_tag}");
            if !Command::new("cosign")
                .arg("verify")
                .arg("--certificate-identity-regexp")
                .arg(&github_worflow_ref)
                .arg("--certificate-oidc-issuer")
                .arg(GITHUB_TOKEN_ISSUER_URL)
                .arg(&image_name_tag)
                .status()?
                .success()
            {
                bail!("Failed to verify image!");
            }
        }
        _ => warn!("Not running in CI with cosign variables, not signing"),
    }

    Ok(())
}

fn sign_priv_public_pair(image_digest: &str, image_name_tag: &str) -> Result<()> {
    info!("Signing image: {image_digest}");

    trace!("cosign sign --key=env://{COSIGN_PRIVATE_KEY} {image_digest}");

    if Command::new("cosign")
        .arg("sign")
        .arg("--key=env://COSIGN_PRIVATE_KEY")
        .arg("--recursive")
        .arg(image_digest)
        .status()?
        .success()
    {
        info!("Successfully signed image!");
    } else {
        bail!("Failed to sign image: {image_digest}");
    }

    trace!("cosign verify --key {COSIGN_PATH} {image_name_tag}");

    if !Command::new("cosign")
        .arg("verify")
        .arg(format!("--key={COSIGN_PATH}"))
        .arg(image_name_tag)
        .status()?
        .success()
    {
        bail!("Failed to verify image!");
    }

    Ok(())
}

fn check_cosign_files() -> Result<()> {
    trace!("check_for_cosign_files()");

    match env::var(COSIGN_PRIVATE_KEY).ok() {
        Some(cosign_priv_key) if !cosign_priv_key.is_empty() && Path::new(COSIGN_PATH).exists() => {
            env::set_var("COSIGN_PASSWORD", "");
            env::set_var("COSIGN_YES", "true");

            trace!("cosign public-key --key env://COSIGN_PRIVATE_KEY");
            let output = Command::new("cosign")
                .arg("public-key")
                .arg("--key=env://COSIGN_PRIVATE_KEY")
                .output()?;

            if !output.status.success() {
                bail!(
                    "Failed to run cosign public-key: {}",
                    String::from_utf8_lossy(&output.stderr)
                );
            }

            let calculated_pub_key = String::from_utf8(output.stdout)?;
            let found_pub_key =
                fs::read_to_string(COSIGN_PATH).context(format!("Failed to read {COSIGN_PATH}"))?;
            trace!("calculated_pub_key={calculated_pub_key},found_pub_key={found_pub_key}");

            if calculated_pub_key.trim() == found_pub_key.trim() {
                debug!("Cosign files match, continuing build");
                Ok(())
            } else {
                bail!("Public key '{COSIGN_PATH}' does not match private key")
            }
        }
        _ => {
            warn!("{COSIGN_PATH} doesn't exist, skipping cosign file check");
            Ok(())
        }
    }
}<|MERGE_RESOLUTION|>--- conflicted
+++ resolved
@@ -130,7 +130,6 @@
             .build()
             .init()?;
 
-<<<<<<< HEAD
         self.update_gitignore()?;
 
         if self.push && self.archive.is_some() {
@@ -163,7 +162,7 @@
             });
 
             recipe_paths.par_iter().try_for_each(|recipe| {
-                TemplateCommand::builder()
+                GenerateCommand::builder()
                     .output(generate_containerfile_path(recipe)?)
                     .recipe(recipe)
                     .drivers(DriverArgs::builder().squash(self.drivers.squash).build())
@@ -187,93 +186,12 @@
                 }
             });
 
-            TemplateCommand::builder()
+            GenerateCommand::builder()
                 .output(generate_containerfile_path(&recipe_path)?)
                 .recipe(&recipe_path)
                 .drivers(DriverArgs::builder().squash(self.drivers.squash).build())
                 .build()
                 .try_run()?;
-=======
-        if self.push && self.archive.is_some() {
-            bail!("You cannot use '--archive' and '--push' at the same time");
-        }
-
-        if self.push {
-            blue_build_utils::check_command_exists("cosign")?;
-            check_cosign_files()?;
-        }
-
-        // Check if the Containerfile exists
-        //   - If doesn't => *Build*
-        //   - If it does:
-        //     - check entry in .gitignore
-        //       -> If it is => *Build*
-        //       -> If isn't:
-        //         - check if it has the BlueBuild tag (LABEL)
-        //           -> If it does => *Ask* to add to .gitignore and remove from git
-        //           -> If it doesn't => *Ask* to continue and override the file
-
-        let container_file_path = Path::new(CONTAINER_FILE);
-
-        if !self.force && container_file_path.exists() {
-            let gitignore = fs::read_to_string(GITIGNORE_PATH)
-                .context(format!("Failed to read {GITIGNORE_PATH}"))?;
-
-            let is_ignored = gitignore
-                .lines()
-                .any(|line: &str| line.contains(CONTAINER_FILE));
-
-            if !is_ignored {
-                let containerfile = fs::read_to_string(container_file_path)
-                    .context(format!("Failed to read {}", container_file_path.display()))?;
-                let has_label = containerfile.lines().any(|line| {
-                    let label = format!("LABEL {BUILD_ID_LABEL}");
-                    line.to_string().trim().starts_with(&label)
-                });
-
-                let question = requestty::Question::confirm("build")
-                    .message(
-                        if has_label {
-                            LABELED_ERROR_MESSAGE
-                        } else {
-                            NO_LABEL_ERROR_MESSAGE
-                        }
-                        .bright_yellow()
-                        .to_string(),
-                    )
-                    .default(true)
-                    .build();
-
-                if let Ok(answer) = requestty::prompt_one(question) {
-                    if answer.as_bool().unwrap_or(false) {
-                        blue_build_utils::append_to_file(
-                            &GITIGNORE_PATH,
-                            &format!("/{CONTAINER_FILE}"),
-                        )?;
-                    }
-                }
-            }
-        }
-
-        let recipe_path = self.recipe.clone().unwrap_or_else(|| {
-            let legacy_path = Path::new(CONFIG_PATH);
-            let recipe_path = Path::new(RECIPE_PATH);
-            if recipe_path.exists() && recipe_path.is_dir() {
-                recipe_path.join(RECIPE_FILE)
-            } else {
-                warn!("Use of {CONFIG_PATH} for recipes is deprecated, please move your recipe files into {RECIPE_PATH}");
-                legacy_path.join(RECIPE_FILE)
-            }
-        });
-
-        GenerateCommand::builder()
-            .recipe(&recipe_path)
-            .output(PathBuf::from("Containerfile"))
-            .build()
-            .try_run()?;
-
-        info!("Building image for recipe at {}", recipe_path.display());
->>>>>>> 02b2fe54
 
             self.start(&recipe_path)
         }

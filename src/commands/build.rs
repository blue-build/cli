--- conflicted
+++ resolved
@@ -8,13 +8,8 @@
 };
 
 use anyhow::{anyhow, bail, Result};
-<<<<<<< HEAD
-use clap::{builder, Args};
-use log::{debug, error, info, trace, warn};
-=======
 use clap::Args;
 use log::{debug, info, trace, warn};
->>>>>>> 4fde628f
 use typed_builder::TypedBuilder;
 use uuid::Uuid;
 
@@ -30,15 +25,9 @@
 #[cfg(feature = "podman-api")]
 use build_strategy::BuildStrategy;
 
-<<<<<<< HEAD
 #[cfg(feature = "signal-hook-tokio")]
 use signal_hook_tokio::Signals;
 
-#[cfg(feature = "futures-util")]
-use futures_util::StreamExt;
-
-=======
->>>>>>> 4fde628f
 #[cfg(feature = "tokio")]
 use tokio::{
     runtime::Runtime,
@@ -49,7 +38,7 @@
     commands::template::TemplateCommand,
     constants::{GITHUB_TOKEN_ISSUER_URL, RECIPE_PATH},
     module_recipe::Recipe,
-    ops::{self, ARCHIVE_SUFFIX, BUILD_ID_LABEL},
+    ops::{self, ARCHIVE_SUFFIX},
 };
 
 use super::BlueBuildCommand;
@@ -197,38 +186,31 @@
 
         #[cfg(feature = "builtin-podman")]
         match BuildStrategy::determine_strategy()? {
-            BuildStrategy::Socket(socket) => Runtime::new()?
-<<<<<<< HEAD
-                .block_on(self.build_image_podman_api(Podman::unix(socket), build_id)),
-            _ => self.build_image(),
+            BuildStrategy::Socket(socket) => Runtime::new()?.block_on(self.build_image_podman_api(
+                Podman::unix(socket),
+                build_id,
+                &recipe_path,
+            )),
+            _ => self.build_image(&recipe_path),
         }
 
         #[cfg(not(feature = "builtin-podman"))]
-        self.build_image()
-=======
-                .block_on(self.build_image_podman_api(Podman::unix(socket), &recipe_path)),
-            _ => self.build_image(&recipe_path),
-        }
-
-        #[cfg(not(feature = "podman-api"))]
         self.build_image(&recipe_path)
->>>>>>> 4fde628f
     }
 }
 
 impl BuildCommand {
-<<<<<<< HEAD
     #[cfg(feature = "builtin-podman")]
-    async fn build_image_podman_api(&self, client: Podman, build_id: Uuid) -> Result<()> {
-        use podman_api::opts::ImageTagOpts;
+    async fn build_image_podman_api(
+        &self,
+        client: Podman,
+        build_id: Uuid,
+        recipe_path: &Path,
+    ) -> Result<()> {
+        use futures_util::StreamExt;
         use signal_hook::consts::{SIGINT, SIGQUIT, SIGTERM};
 
         use crate::ops::BUILD_ID_LABEL;
-=======
-    #[cfg(feature = "podman-api")]
-    async fn build_image_podman_api(&self, client: Podman, recipe_path: &Path) -> Result<()> {
-        use futures_util::StreamExt;
->>>>>>> 4fde628f
 
         trace!("BuildCommand::build_image({client:#?})");
 
@@ -834,12 +816,17 @@
     build_id: Uuid,
     client: Arc<Podman>,
 ) -> Result<()> {
+    use std::process;
+
+    use futures_util::StreamExt;
     use podman_api::opts::{
         ContainerListOpts, ContainerPruneFilter, ContainerPruneOpts, ImagePruneFilter,
         ImagePruneOpts,
     };
     use signal_hook::consts::{SIGHUP, SIGINT};
     use tokio::time::{self, Duration};
+
+    use crate::ops::BUILD_ID_LABEL;
 
     trace!("handle_signals(signals, {build_id}, {client:#?})");
 

--- conflicted
+++ resolved
@@ -307,43 +307,6 @@
         Ok(())
     }
 
-<<<<<<< HEAD
-=======
-    fn login() -> Result<()> {
-        trace!("BuildCommand::login()");
-        info!("Attempting to login to the registry");
-
-        if let Some(Credentials {
-            registry,
-            username,
-            password,
-        }) = credentials::get()
-        {
-            info!("Logging into the registry, {registry}");
-            Driver::get_build_driver().login()?;
-
-            trace!("cosign login -u {username} -p [MASKED] {registry}");
-            let login_output = Command::new("cosign")
-                .arg("login")
-                .arg("-u")
-                .arg(username)
-                .arg("-p")
-                .arg(password)
-                .arg(registry)
-                .output()
-                .into_diagnostic()?;
-
-            if !login_output.status.success() {
-                let err_output = String::from_utf8_lossy(&login_output.stderr);
-                bail!("Failed to login for cosign: {err_output}");
-            }
-            info!("Login success at {registry}");
-        }
-
-        Ok(())
-    }
-
->>>>>>> 065fa193
     /// # Errors
     ///
     /// Will return `Err` if the image name cannot be generated.
@@ -479,303 +442,4 @@
 
         Ok(())
     }
-<<<<<<< HEAD
-=======
-    /// Checks the cosign private/public key pair to ensure they match.
-    ///
-    /// # Errors
-    /// Will error if it's unable to verify key pairs.
-    fn check_cosign_files(&self) -> Result<()> {
-        trace!("check_for_cosign_files()");
-
-        if self.no_sign {
-            Ok(())
-        } else {
-            env::set_var("COSIGN_PASSWORD", "");
-            env::set_var("COSIGN_YES", "true");
-
-            match (
-                env::var(COSIGN_PRIVATE_KEY).ok(),
-                Path::new(COSIGN_PRIV_PATH),
-            ) {
-                (Some(cosign_priv_key), _)
-                    if !cosign_priv_key.is_empty() && Path::new(COSIGN_PUB_PATH).exists() =>
-                {
-                    trace!("cosign public-key --key env://COSIGN_PRIVATE_KEY");
-                    let output = Command::new("cosign")
-                        .arg("public-key")
-                        .arg("--key=env://COSIGN_PRIVATE_KEY")
-                        .output()
-                        .into_diagnostic()?;
-
-                    if !output.status.success() {
-                        bail!(
-                            "Failed to run cosign public-key: {}",
-                            String::from_utf8_lossy(&output.stderr)
-                        );
-                    }
-
-                    let calculated_pub_key = String::from_utf8(output.stdout).into_diagnostic()?;
-                    let found_pub_key = fs::read_to_string(COSIGN_PUB_PATH)
-                        .into_diagnostic()
-                        .with_context(|| format!("Failed to read {COSIGN_PUB_PATH}"))?;
-                    trace!("calculated_pub_key={calculated_pub_key},found_pub_key={found_pub_key}");
-
-                    if calculated_pub_key.trim() == found_pub_key.trim() {
-                        debug!("Cosign files match, continuing build");
-                        Ok(())
-                    } else {
-                        bail!("Public key '{COSIGN_PUB_PATH}' does not match private key")
-                    }
-                }
-                (None, cosign_priv_key_path) if cosign_priv_key_path.exists() => {
-                    trace!("cosign public-key --key {COSIGN_PRIV_PATH}");
-                    let output = Command::new("cosign")
-                        .arg("public-key")
-                        .arg(format!("--key={COSIGN_PRIV_PATH}"))
-                        .output()
-                        .into_diagnostic()?;
-
-                    if !output.status.success() {
-                        bail!(
-                            "Failed to run cosign public-key: {}",
-                            String::from_utf8_lossy(&output.stderr)
-                        );
-                    }
-
-                    let calculated_pub_key = String::from_utf8(output.stdout).into_diagnostic()?;
-                    let found_pub_key = fs::read_to_string(COSIGN_PUB_PATH)
-                        .into_diagnostic()
-                        .with_context(|| format!("Failed to read {COSIGN_PUB_PATH}"))?;
-                    trace!("calculated_pub_key={calculated_pub_key},found_pub_key={found_pub_key}");
-
-                    if calculated_pub_key.trim() == found_pub_key.trim() {
-                        debug!("Cosign files match, continuing build");
-                        Ok(())
-                    } else {
-                        bail!("Public key '{COSIGN_PUB_PATH}' does not match private key")
-                    }
-                }
-                _ => {
-                    bail!("Unable to find private/public key pair.\n\nMake sure you have a `{COSIGN_PUB_PATH}` in the root of your repo and have either {COSIGN_PRIVATE_KEY} set in your env variables or a `{COSIGN_PRIV_PATH}` file in the root of your repo.\n\nSee https://blue-build.org/how-to/cosign/ for more information.\n\nIf you don't want to sign your image, use the `--no-sign` flag.");
-                }
-            }
-        }
-    }
->>>>>>> 065fa193
-}
-
-// ======================================================== //
-// ========================= Helpers ====================== //
-<<<<<<< HEAD
-// ======================================================== //
-=======
-// ======================================================== //
-
-#[allow(clippy::too_many_lines)]
-fn sign_images(image_name: &str, tag: Option<&str>) -> Result<()> {
-    trace!("BuildCommand::sign_images({image_name}, {tag:?})");
-
-    env::set_var("COSIGN_PASSWORD", "");
-    env::set_var("COSIGN_YES", "true");
-
-    let inspect_opts = GetMetadataOpts::builder().image(image_name);
-
-    let inspect_opts = if let Some(tag) = tag {
-        inspect_opts.tag(tag).build()
-    } else {
-        inspect_opts.build()
-    };
-
-    let image_digest = Driver::get_inspection_driver()
-        .get_metadata(&inspect_opts)?
-        .digest;
-    let image_name_digest = format!("{image_name}@{image_digest}");
-    let image_name_tag = tag.map_or_else(|| image_name.to_owned(), |t| format!("{image_name}:{t}"));
-
-    match (
-        // GitLab specific vars
-        env::var(CI_DEFAULT_BRANCH),
-        env::var(CI_PROJECT_URL),
-        env::var(CI_SERVER_PROTOCOL),
-        env::var(CI_SERVER_HOST),
-        env::var(SIGSTORE_ID_TOKEN),
-        // GitHub specific vars
-        env::var(GITHUB_TOKEN),
-        env::var(GITHUB_WORKFLOW_REF),
-        // Cosign public/private key pair
-        env::var(COSIGN_PRIVATE_KEY),
-        Path::new(COSIGN_PRIV_PATH),
-    ) {
-        // Cosign public/private key pair
-        (_, _, _, _, _, _, _, Ok(cosign_private_key), _)
-            if !cosign_private_key.is_empty() && Path::new(COSIGN_PUB_PATH).exists() =>
-        {
-            sign_priv_public_pair_env(&image_name_digest, &image_name_tag)?;
-        }
-        (_, _, _, _, _, _, _, _, cosign_priv_key_path) if cosign_priv_key_path.exists() => {
-            sign_priv_public_pair_file(&image_name_digest, &image_name_tag)?;
-        }
-        // Gitlab keyless
-        (
-            Ok(ci_default_branch),
-            Ok(ci_project_url),
-            Ok(ci_server_protocol),
-            Ok(ci_server_host),
-            Ok(_),
-            _,
-            _,
-            _,
-            _,
-        ) => {
-            trace!("CI_PROJECT_URL={ci_project_url}, CI_DEFAULT_BRANCH={ci_default_branch}, CI_SERVER_PROTOCOL={ci_server_protocol}, CI_SERVER_HOST={ci_server_host}");
-
-            info!("Signing image: {image_name_digest}");
-
-            trace!("cosign sign {image_name_digest}");
-
-            if Command::new("cosign")
-                .arg("sign")
-                .arg("--recursive")
-                .arg(&image_name_digest)
-                .status()
-                .into_diagnostic()?
-                .success()
-            {
-                info!("Successfully signed image!");
-            } else {
-                bail!("Failed to sign image: {image_name_digest}");
-            }
-
-            let cert_ident =
-                format!("{ci_project_url}//.gitlab-ci.yml@refs/heads/{ci_default_branch}");
-
-            let cert_oidc = format!("{ci_server_protocol}://{ci_server_host}");
-
-            trace!("cosign verify --certificate-identity {cert_ident} --certificate-oidc-issuer {cert_oidc} {image_name_tag}");
-
-            if !Command::new("cosign")
-                .arg("verify")
-                .arg("--certificate-identity")
-                .arg(&cert_ident)
-                .arg("--certificate-oidc-issuer")
-                .arg(&cert_oidc)
-                .arg(&image_name_tag)
-                .status()
-                .into_diagnostic()?
-                .success()
-            {
-                bail!("Failed to verify image!");
-            }
-        }
-        // GitHub keyless
-        (_, _, _, _, _, Ok(_), Ok(github_worflow_ref), _, _) => {
-            trace!("GITHUB_WORKFLOW_REF={github_worflow_ref}");
-
-            info!("Signing image {image_name_digest}");
-
-            trace!("cosign sign {image_name_digest}");
-            if Command::new("cosign")
-                .arg("sign")
-                .arg("--recursive")
-                .arg(&image_name_digest)
-                .status()
-                .into_diagnostic()?
-                .success()
-            {
-                info!("Successfully signed image!");
-            } else {
-                bail!("Failed to sign image: {image_name_digest}");
-            }
-
-            trace!("cosign verify --certificate-identity-regexp {github_worflow_ref} --certificate-oidc-issuer {GITHUB_TOKEN_ISSUER_URL} {image_name_tag}");
-            if !Command::new("cosign")
-                .arg("verify")
-                .arg("--certificate-identity-regexp")
-                .arg(&github_worflow_ref)
-                .arg("--certificate-oidc-issuer")
-                .arg(GITHUB_TOKEN_ISSUER_URL)
-                .arg(&image_name_tag)
-                .status()
-                .into_diagnostic()?
-                .success()
-            {
-                bail!("Failed to verify image!");
-            }
-        }
-        _ => warn!("Not running in CI with cosign variables, not signing"),
-    }
-
-    Ok(())
-}
-
-fn sign_priv_public_pair_env(image_digest: &str, image_name_tag: &str) -> Result<()> {
-    info!("Signing image: {image_digest}");
-
-    trace!("cosign sign --key=env://{COSIGN_PRIVATE_KEY} {image_digest}");
-
-    if Command::new("cosign")
-        .arg("sign")
-        .arg("--key=env://COSIGN_PRIVATE_KEY")
-        .arg("--recursive")
-        .arg(image_digest)
-        .status()
-        .into_diagnostic()?
-        .success()
-    {
-        info!("Successfully signed image!");
-    } else {
-        bail!("Failed to sign image: {image_digest}");
-    }
-
-    trace!("cosign verify --key {COSIGN_PUB_PATH} {image_name_tag}");
-
-    if !Command::new("cosign")
-        .arg("verify")
-        .arg(format!("--key={COSIGN_PUB_PATH}"))
-        .arg(image_name_tag)
-        .status()
-        .into_diagnostic()?
-        .success()
-    {
-        bail!("Failed to verify image!");
-    }
-
-    Ok(())
-}
-
-fn sign_priv_public_pair_file(image_digest: &str, image_name_tag: &str) -> Result<()> {
-    info!("Signing image: {image_digest}");
-
-    trace!("cosign sign --key={COSIGN_PRIV_PATH} {image_digest}");
-
-    if Command::new("cosign")
-        .arg("sign")
-        .arg(format!("--key={COSIGN_PRIV_PATH}"))
-        .arg("--recursive")
-        .arg(image_digest)
-        .status()
-        .into_diagnostic()?
-        .success()
-    {
-        info!("Successfully signed image!");
-    } else {
-        bail!("Failed to sign image: {image_digest}");
-    }
-
-    trace!("cosign verify --key {COSIGN_PUB_PATH} {image_name_tag}");
-
-    if !Command::new("cosign")
-        .arg("verify")
-        .arg(format!("--key={COSIGN_PUB_PATH}"))
-        .arg(image_name_tag)
-        .status()
-        .into_diagnostic()?
-        .success()
-    {
-        bail!("Failed to verify image!");
-    }
-
-    Ok(())
-}
->>>>>>> 065fa193
+}
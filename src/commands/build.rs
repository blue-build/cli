use std::{
    env,
    ops::Not,
    path::{Path, PathBuf},
};

use blue_build_process_management::{
    drivers::{
        BuildDriver, CiDriver, Driver, DriverArgs, InspectDriver, RechunkDriver, SigningDriver,
        opts::{
            BuildTagPushOpts, CheckKeyPairOpts, CompressionType, GenerateImageNameOpts,
            GenerateTagsOpts, GetMetadataOpts, RechunkOpts, SignVerifyOpts,
        },
    },
    logging::{color_str, gen_random_ansi_color},
};
use blue_build_recipe::Recipe;
use blue_build_utils::{
    constants::{
        ARCHIVE_SUFFIX, BB_BUILD_ARCHIVE, BB_BUILD_NO_SIGN, BB_BUILD_PLATFORM, BB_BUILD_PUSH,
        BB_BUILD_RECHUNK, BB_BUILD_RECHUNK_CLEAR_PLAN, BB_BUILD_RETRY_COUNT, BB_BUILD_RETRY_PUSH,
        BB_BUILD_SQUASH, BB_CACHE_LAYERS, BB_REGISTRY_NAMESPACE, BB_SKIP_VALIDATION, BB_TEMPDIR,
        CONFIG_PATH, RECIPE_FILE, RECIPE_PATH,
    },
    container::{ImageRef, Tag},
    credentials::{Credentials, CredentialsArgs},
    platform::Platform,
};
use bon::Builder;
use clap::Args;
use log::{debug, info, trace, warn};
use miette::{Context, IntoDiagnostic, Result, bail};
use oci_distribution::Reference;
use rayon::prelude::*;
use tempfile::TempDir;

use crate::{BuildScripts, commands::generate::GenerateCommand};

use super::BlueBuildCommand;

#[allow(clippy::struct_excessive_bools)]
#[derive(Debug, Args, Builder)]
pub struct BuildCommand {
    /// The recipe file to build an image
    #[arg()]
    #[builder(into)]
    recipe: Option<Vec<PathBuf>>,

    /// Push the image with all the tags.
    ///
    /// Requires `--registry`,
    /// `--username`, and `--password` if not
    /// building in CI.
    #[arg(short, long, group = "archive_push", env = BB_BUILD_PUSH)]
    #[builder(default)]
    push: bool,

    /// Build for specific platforms.
    ///
    /// This will override any platform setting in
    /// the recipes you're building.
    ///
    /// NOTE: Building for a different architecture
    /// than your hardware will require installing
    /// qemu. Build times will be much greater when
    /// building for a non-native architecture.
<<<<<<< HEAD
    #[arg(long)]
    #[builder(default)]
    platform: Vec<Platform>,
=======
    #[arg(long, env = BB_BUILD_PLATFORM)]
    platform: Option<Platform>,
>>>>>>> bce0e1de

    /// The compression format the images
    /// will be pushed in.
    #[arg(short, long, default_value_t = CompressionType::Gzip)]
    #[builder(default)]
    compression_format: CompressionType,

    /// Enable retrying to push the image.
    #[arg(short, long, env = BB_BUILD_RETRY_PUSH)]
    #[builder(default)]
    retry_push: bool,

    /// The number of times to retry pushing the image.
    #[arg(long, default_value_t = 1, env = BB_BUILD_RETRY_COUNT)]
    #[builder(default)]
    retry_count: u8,

    /// Archives the built image into a tarfile
    /// in the specified directory.
    #[arg(short, long, group = "archive_rechunk", group = "archive_push", env = BB_BUILD_ARCHIVE)]
    #[builder(into)]
    archive: Option<PathBuf>,

    /// The url path to your base
    /// project images.
    #[arg(long, env = BB_REGISTRY_NAMESPACE, visible_alias("registry-path"))]
    #[builder(into)]
    registry_namespace: Option<String>,

    /// Do not sign the image on push.
    #[arg(long, env = BB_BUILD_NO_SIGN)]
    #[builder(default)]
    no_sign: bool,

    /// Runs all instructions inside one layer of the final image.
    ///
    /// WARN: This doesn't work with the
    /// docker driver as it has been deprecated.
    ///
    /// NOTE: Squash has a performance benefit for
    /// podman and buildah when running inside a container.
    #[arg(short, long, env = BB_BUILD_SQUASH)]
    #[builder(default)]
    squash: bool,

    /// Performs rechunking on the image to allow for smaller images
    /// and smaller updates.
    ///
    /// WARN: This will increase the build-time
    /// and take up more space during build-time.
    ///
    /// NOTE: This must be run as root!
    #[arg(long, group = "archive_rechunk", env = BB_BUILD_RECHUNK)]
    #[builder(default)]
    rechunk: bool,

    /// Use a fresh rechunk plan, regardless of previous ref.
    ///
    /// NOTE: Only works with `--rechunk`.
    #[arg(long, env = BB_BUILD_RECHUNK_CLEAR_PLAN)]
    #[builder(default)]
    rechunk_clear_plan: bool,

    /// The location to temporarily store files
    /// while building. If unset, it will use `/tmp`.
    #[arg(long, env = BB_TEMPDIR)]
    tempdir: Option<PathBuf>,

    /// Automatically cache build layers to the registry.
    ///
    /// NOTE: Only works when using --push
    #[builder(default)]
    #[arg(long, env = BB_CACHE_LAYERS)]
    cache_layers: bool,

    /// Skips validation of the recipe file.
    #[arg(long, env = BB_SKIP_VALIDATION)]
    #[builder(default)]
    skip_validation: bool,

    #[clap(flatten)]
    #[builder(default)]
    credentials: CredentialsArgs,

    #[clap(flatten)]
    #[builder(default)]
    drivers: DriverArgs,
}

impl BlueBuildCommand for BuildCommand {
    /// Runs the command and returns a result.
    fn try_run(&mut self) -> Result<()> {
        trace!("BuildCommand::try_run()");

        Driver::init(self.drivers);

        Credentials::init(self.credentials.clone());

        if self.push && self.archive.is_some() {
            bail!("You cannot use '--archive' and '--push' at the same time");
        }

        if self.push {
            blue_build_utils::check_command_exists("cosign")?;
            Driver::check_signing_files(CheckKeyPairOpts::builder().dir(Path::new(".")).build())?;
            Driver::login()?;
            Driver::signing_login()?;
        }

        let tempdir = if let Some(ref dir) = self.tempdir {
            TempDir::new_in(dir).into_diagnostic()?
        } else {
            TempDir::new().into_diagnostic()?
        };
        let recipe_paths = self.recipe.clone().map_or_else(|| {
                let legacy_path = Path::new(CONFIG_PATH);
                let recipe_path = Path::new(RECIPE_PATH);
                if recipe_path.exists() && recipe_path.is_dir() {
                    vec![recipe_path.join(RECIPE_FILE)]
                } else {
                    warn!("Use of {CONFIG_PATH} for recipes is deprecated, please move your recipe files into {RECIPE_PATH}");
                    vec![legacy_path.join(RECIPE_FILE)]
                }
            },
            |recipes| {
                let mut same = std::collections::HashSet::new();

                recipes.into_iter().filter(|recipe| same.insert(recipe.clone())).collect()
            });
        let build_scripts_dir = BuildScripts::extract_mount_dir()?;
        let build_scripts_dir = build_scripts_dir
            .path()
            .strip_prefix(
                env::current_dir()
                    .into_diagnostic()
                    .wrap_err("Failed to get current_dir")?,
            )
            .into_diagnostic()
            .wrap_err("Failed to strip path prefix for build scripts dir")?;

        recipe_paths.par_iter().try_for_each(|recipe| {
            GenerateCommand::builder()
                .output(
                    tempdir
                        .path()
                        .join(blue_build_utils::generate_containerfile_path(recipe)?),
                )
                .skip_validation(self.skip_validation)
                .maybe_platform(self.platform.first().copied())
                .build_scripts_dir(build_scripts_dir)
                .recipe(recipe)
                .drivers(self.drivers)
                .build()
                .try_run()
        })?;

        self.start(&recipe_paths, tempdir.path())
    }
}

impl BuildCommand {
    fn start(&self, recipe_paths: &[PathBuf], temp_dir: &Path) -> Result<()> {
        trace!(
            "BuildCommand::start({recipe_paths:?}, {})",
            temp_dir.display()
        );

        let images = recipe_paths
            .par_iter()
            .try_fold(Vec::new, |mut images, recipe_path| -> Result<Vec<String>> {
                images.extend(self.build(
                    recipe_path,
                    &temp_dir.join(blue_build_utils::generate_containerfile_path(recipe_path)?),
                )?);
                Ok(images)
            })
            .try_reduce(Vec::new, |mut init, image_names| {
                let color = gen_random_ansi_color();
                init.extend(image_names.iter().map(|image| color_str(image, color)));
                Ok(init)
            })?;

        info!(
            "Finished building:\n{}",
            images
                .iter()
                .map(|image| format!("\t- {image}"))
                .collect::<Vec<_>>()
                .join("\n")
        );
        Ok(())
    }

    #[allow(clippy::too_many_lines)]
    fn build(&self, recipe_path: &Path, containerfile: &Path) -> Result<Vec<String>> {
        trace!(
            "BuildCommand::build({}, {})",
            recipe_path.display(),
            containerfile.display()
        );

        let recipe = &Recipe::parse(recipe_path)?;
        let tags = &Driver::generate_tags(
            GenerateTagsOpts::builder()
                .oci_ref(&recipe.base_image_ref()?)
                .maybe_alt_tags(recipe.alt_tags.as_deref())
                .maybe_platform(self.platform.first().copied())
                .build(),
        )?;
        assert!(
            tags.is_empty().not(),
            "At least 1 tag must have been generated"
        );

        let main_image = &Driver::generate_image_name(
            GenerateImageNameOpts::builder()
                .name(recipe.name.trim())
                .maybe_registry(self.credentials.registry.as_deref())
                .maybe_registry_namespace(self.registry_namespace.as_deref())
                .maybe_tag(tags.first())
                .build(),
        )?;

        let cache_image = (self.cache_layers && self.push).then(|| {
            let cache_image = Reference::with_tag(
                main_image.registry().to_string(),
                main_image.repository().to_string(),
                format!(
                    "{}-cache",
                    main_image
                        .tag()
                        .expect("Reference should be built with tag")
                ),
            );
            debug!("Using {cache_image} for caching layers");
            cache_image
        });
        let cache_image = cache_image.as_ref();

        let platforms = match &recipe.platforms {
            None if self.platform.is_empty() => &vec![Platform::default()],
            Some(platform) if platform.is_empty().not() && self.platform.is_empty() => {
                &platform.clone()
            }
            _ => &self.platform.clone(),
        };
        assert!(
            platforms.is_empty().not(),
            "At least one platform must be built"
        );

        let secrets = &recipe.get_secrets();
        let build_tag_opts = BuildTagPushOpts::builder()
            .containerfile(containerfile)
            .platform(platforms)
            .squash(self.squash)
            .maybe_cache_from(cache_image)
            .maybe_cache_to(cache_image)
            .secrets(secrets);

        let built_image_names = if self.rechunk {
            self.rechunk(
                containerfile,
                recipe,
                tags,
                main_image,
                cache_image,
                platforms,
            )?
        } else if let Some(archive_dir) = self.archive.as_ref() {
            Driver::build_tag_push(
                build_tag_opts
                    .image(&ImageRef::from(PathBuf::from(format!(
                        "{}/{}.{ARCHIVE_SUFFIX}",
                        archive_dir.to_string_lossy().trim_end_matches('/'),
                        recipe.name.to_lowercase().replace('/', "_"),
                    ))))
                    .build(),
            )?
        } else {
            Driver::build_tag_push(
                build_tag_opts
                    .image(&ImageRef::from(main_image))
                    .tags(tags)
                    .push(self.push)
                    .retry_push(self.retry_push)
                    .retry_count(self.retry_count)
                    .compression(self.compression_format)
                    .build(),
            )?
        };

        if self.push && !self.no_sign {
            Driver::sign_and_verify(
                SignVerifyOpts::builder()
                    .image(main_image)
                    .retry_push(self.retry_push)
                    .retry_count(self.retry_count)
                    .platforms(platforms)
                    .build(),
            )?;
        }

        Ok(built_image_names)
    }

    fn rechunk(
        &self,
        containerfile: &Path,
        recipe: &Recipe,
        tags: &[Tag],
        image_name: &Reference,
        cache_image: Option<&Reference>,
        platforms: &[Platform],
    ) -> Result<Vec<String>, miette::Error> {
        trace!(
            "BuildCommand::rechunk({}, {recipe:?}, {tags:?}, {image_name}, {cache_image:?}, {platforms:?})",
            containerfile.display()
        );

        let base_image: Reference = format!("{}:{}", &recipe.base_image, &recipe.image_version)
            .parse()
            .into_diagnostic()?;
        Driver::rechunk(
            RechunkOpts::builder()
                .image(image_name)
                .containerfile(containerfile)
                .platform(platforms)
                .tags(tags)
                .push(self.push)
                .version(&format!(
                    "{version}.<date>",
                    version = Driver::get_os_version()
                        .oci_ref(&recipe.base_image_ref()?)
                        .maybe_platform(self.platform.first().copied())
                        .call()?,
                ))
                .retry_push(self.retry_push)
                .retry_count(self.retry_count)
                .compression(self.compression_format)
                .base_digest(
                    &Driver::get_metadata(
                        GetMetadataOpts::builder()
                            .image(&base_image)
                            .maybe_platform(self.platform.first().copied())
                            .build(),
                    )?
                    .digest,
                )
                .repo(&Driver::get_repo_url()?)
                .name(&recipe.name)
                .description(&recipe.description)
                .base_image(&base_image)
                .maybe_tempdir(self.tempdir.as_deref())
                .clear_plan(self.rechunk_clear_plan)
                .maybe_cache_from(cache_image)
                .maybe_cache_to(cache_image)
                .secrets(&recipe.get_secrets())
                .build(),
        )
    }
}<|MERGE_RESOLUTION|>--- conflicted
+++ resolved
@@ -64,14 +64,9 @@
     /// than your hardware will require installing
     /// qemu. Build times will be much greater when
     /// building for a non-native architecture.
-<<<<<<< HEAD
-    #[arg(long)]
-    #[builder(default)]
+    #[builder(default)]
+    #[arg(long, env = BB_BUILD_PLATFORM)]
     platform: Vec<Platform>,
-=======
-    #[arg(long, env = BB_BUILD_PLATFORM)]
-    platform: Option<Platform>,
->>>>>>> bce0e1de
 
     /// The compression format the images
     /// will be pushed in.

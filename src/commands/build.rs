--- conflicted
+++ resolved
@@ -103,13 +103,10 @@
     #[builder(default)]
     squash: bool,
 
-<<<<<<< HEAD
-=======
     #[clap(flatten)]
     #[builder(default)]
     credentials: CredentialsArgs,
 
->>>>>>> b60f1ada
     #[clap(flatten)]
     #[builder(default)]
     drivers: DriverArgs,
@@ -120,20 +117,9 @@
     fn try_run(&mut self) -> Result<()> {
         trace!("BuildCommand::try_run()");
 
-<<<<<<< HEAD
-        Driver::builder()
-            .username(self.username.as_ref())
-            .password(self.password.as_ref())
-            .registry(self.registry.as_ref())
-            .build_driver(self.drivers.build_driver)
-            .inspect_driver(self.drivers.inspect_driver)
-            .build()
-            .init();
-=======
         Driver::init(self.drivers);
 
         Credentials::init(self.credentials.clone());
->>>>>>> b60f1ada
 
         self.update_gitignore()?;
 

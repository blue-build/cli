--- conflicted
+++ resolved
@@ -10,15 +10,8 @@
 use blue_build_recipe::Recipe;
 use blue_build_utils::{
     constants::{
-<<<<<<< HEAD
-        ARCHIVE_SUFFIX, BB_PASSWORD, BB_REGISTRY, BB_REGISTRY_NAMESPACE, BB_USERNAME,
-        BUILD_ID_LABEL, CI_PROJECT_NAME, CI_PROJECT_NAMESPACE, CI_REGISTRY, CONFIG_PATH,
-        CONTAINER_FILE, GITHUB_REPOSITORY_OWNER, GITIGNORE_PATH, LABELED_ERROR_MESSAGE,
-        NO_LABEL_ERROR_MESSAGE, RECIPE_FILE, RECIPE_PATH,
-=======
         ARCHIVE_SUFFIX, BB_REGISTRY_NAMESPACE, BUILD_ID_LABEL, CONFIG_PATH, CONTAINER_FILE,
         GITIGNORE_PATH, LABELED_ERROR_MESSAGE, NO_LABEL_ERROR_MESSAGE, RECIPE_FILE, RECIPE_PATH,
->>>>>>> 8ce83ba7
     },
     credentials::{Credentials, CredentialsArgs},
 };
@@ -28,17 +21,7 @@
 use miette::{bail, Context, IntoDiagnostic, Result};
 use typed_builder::TypedBuilder;
 
-<<<<<<< HEAD
-use crate::{
-    commands::generate::GenerateCommand,
-    drivers::{
-        opts::{BuildTagPushOpts, CompressionType},
-        BuildDriver, Driver, SigningDriver,
-    },
-};
-=======
 use crate::commands::generate::GenerateCommand;
->>>>>>> 8ce83ba7
 
 use super::BlueBuildCommand;
 
@@ -146,14 +129,9 @@
 
         if self.push {
             blue_build_utils::check_command_exists("cosign")?;
-<<<<<<< HEAD
-            Driver::check_signing_files()?;
-            Driver::login()?;
-=======
             Driver::check_signing_files(&CheckKeyPairOpts::builder().dir(Path::new(".")).build())?;
             Driver::login()?;
             Driver::signing_login()?;
->>>>>>> 8ce83ba7
         }
 
         #[cfg(feature = "multi-recipe")]
@@ -222,10 +200,6 @@
         use blue_build_process_management::drivers::opts::SignVerifyOpts;
         use rayon::prelude::*;
 
-<<<<<<< HEAD
-        use crate::drivers::BuildDriver;
-=======
->>>>>>> 8ce83ba7
         trace!("BuildCommand::build_image()");
 
         recipe_paths
@@ -266,9 +240,6 @@
                 Driver::build_tag_push(&opts)?;
 
                 if self.push && !self.no_sign {
-<<<<<<< HEAD
-                    Driver::sign_images(&image_name, tags.first().map(String::as_str))?;
-=======
                     let opts = SignVerifyOpts::builder()
                         .image(&image_name)
                         .retry_push(self.retry_push)
@@ -279,7 +250,6 @@
                         opts.build()
                     };
                     Driver::sign_and_verify(&opts)?;
->>>>>>> 8ce83ba7
                 }
 
                 Ok(())
@@ -326,9 +296,6 @@
         Driver::build_tag_push(&opts)?;
 
         if self.push && !self.no_sign {
-<<<<<<< HEAD
-            Driver::sign_images(&image_name, tags.first().map(String::as_str))?;
-=======
             let opts = SignVerifyOpts::builder()
                 .image(&image_name)
                 .retry_push(self.retry_push)
@@ -339,7 +306,6 @@
                 opts.build()
             };
             Driver::sign_and_verify(&opts)?;
->>>>>>> 8ce83ba7
         }
 
         info!("Build complete!");
@@ -446,12 +412,4 @@
 
         Ok(())
     }
-<<<<<<< HEAD
-}
-
-// ======================================================== //
-// ========================= Helpers ====================== //
-// ======================================================== //
-=======
-}
->>>>>>> 8ce83ba7
+}
--- conflicted
+++ resolved
@@ -1,12 +1,7 @@
-<<<<<<< HEAD
 use std::{
-    env,
     ops::Not,
     path::{Path, PathBuf},
 };
-=======
-use std::path::{Path, PathBuf};
->>>>>>> 472449bc
 
 use blue_build_process_management::{
     drivers::{
@@ -216,12 +211,7 @@
                         .join(blue_build_utils::generate_containerfile_path(recipe)?),
                 )
                 .skip_validation(self.skip_validation)
-<<<<<<< HEAD
                 .maybe_platform(self.platform.first().copied())
-                .build_scripts_dir(build_scripts_dir)
-=======
-                .maybe_platform(self.platform)
->>>>>>> 472449bc
                 .recipe(recipe)
                 .drivers(self.drivers)
                 .build()
@@ -286,7 +276,7 @@
             "At least 1 tag must have been generated"
         );
 
-        let main_image = &Driver::generate_image_name(
+        let image = &Driver::generate_image_name(
             GenerateImageNameOpts::builder()
                 .name(recipe.name.trim())
                 .maybe_registry(self.credentials.registry.as_deref())
@@ -297,13 +287,11 @@
 
         let cache_image = (self.cache_layers && self.push).then(|| {
             let cache_image = Reference::with_tag(
-                main_image.registry().to_string(),
-                main_image.repository().to_string(),
+                image.registry().to_string(),
+                image.repository().to_string(),
                 format!(
                     "{}-cache",
-                    main_image
-                        .tag()
-                        .expect("Reference should be built with tag")
+                    image.tag().expect("Reference should be built with tag")
                 ),
             );
             debug!("Using {cache_image} for caching layers");
@@ -332,24 +320,13 @@
             .maybe_cache_to(cache_image)
             .secrets(secrets);
 
-<<<<<<< HEAD
-        let built_image_names = if self.rechunk {
-=======
         if self.push {
             Driver::login(image.registry())?;
             Driver::signing_login(image.registry())?;
         }
 
         let images = if self.rechunk {
->>>>>>> 472449bc
-            self.rechunk(
-                containerfile,
-                recipe,
-                tags,
-                main_image,
-                cache_image,
-                platforms,
-            )?
+            self.rechunk(containerfile, recipe, tags, image, cache_image, platforms)?
         } else if let Some(archive_dir) = self.archive.as_ref() {
             Driver::build_tag_push(
                 build_tag_opts
@@ -363,7 +340,7 @@
         } else {
             Driver::build_tag_push(
                 build_tag_opts
-                    .image(&ImageRef::from(main_image))
+                    .image(&ImageRef::from(image))
                     .tags(tags)
                     .push(self.push)
                     .retry_push(self.retry_push)
@@ -376,7 +353,7 @@
         if self.push && !self.no_sign {
             Driver::sign_and_verify(
                 SignVerifyOpts::builder()
-                    .image(main_image)
+                    .image(image)
                     .retry_push(self.retry_push)
                     .retry_count(self.retry_count)
                     .platforms(platforms)
@@ -384,7 +361,7 @@
             )?;
         }
 
-        Ok(built_image_names)
+        Ok(images)
     }
 
     fn rechunk(

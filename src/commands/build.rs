use std::{
    env, fs,
    path::{Path, PathBuf},
    process::Command,
};

use anyhow::{bail, Result};
use blue_build_recipe::Recipe;
use blue_build_utils::constants::*;
use clap::Args;
use colorized::{Color, Colors};
use log::{debug, info, trace, warn};
use typed_builder::TypedBuilder;

<<<<<<< HEAD
use crate::{
    commands::generate::GenerateCommand,
    strategies::{determine_build_strategy, BuildStrategy},
};
=======
use crate::{commands::template::TemplateCommand, strategies::Strategy};
>>>>>>> 580c3d6c

use super::BlueBuildCommand;

#[derive(Debug, Clone, Args, TypedBuilder)]
pub struct BuildCommand {
    /// The recipe file to build an image
    #[arg()]
    #[builder(default, setter(into, strip_option))]
    recipe: Option<PathBuf>,

    /// Push the image with all the tags.
    ///
    /// Requires `--registry`,
    /// `--username`, and `--password` if not
    /// building in CI.
    #[arg(short, long)]
    #[builder(default)]
    push: bool,

    /// Block `bluebuild` from retrying to push the image.
    #[arg(short, long, default_value_t = true)]
    #[builder(default)]
    no_retry_push: bool,

    /// The number of times to retry pushing the image.
    #[arg(long, default_value_t = 1)]
    #[builder(default)]
    retry_count: u8,

    /// Allow `bluebuild` to overwrite an existing
    /// Containerfile without confirmation.
    ///
    /// This is not needed if the Containerfile is in
    /// .gitignore or has already been built by `bluebuild`.
    #[arg(short, long)]
    #[builder(default)]
    force: bool,

    /// Archives the built image into a tarfile
    /// in the specified directory.
    #[arg(short, long)]
    #[builder(default, setter(into, strip_option))]
    archive: Option<PathBuf>,

    /// Builds an `oci-archive` of your image
    /// and runs `rpm-ostree` to switch to it.
    ///
    /// `bluebuild` will automatically determine
    /// whether to rebase or upgrade your image.
    #[arg(short, long)]
    #[builder(default)]
    switch: bool,

    /// Can be used with `--switch` to reboot
    /// your system when the build and switch
    /// is finished.
    ///
    /// Arg is ignored unless `--switch` is used.
    #[arg(short, long)]
    #[builder(default)]
    reboot: bool,

    /// The registry's domain name.
    #[arg(long)]
    #[builder(default, setter(into, strip_option))]
    registry: Option<String>,

    /// The url path to your base
    /// project images.
    #[arg(long)]
    #[builder(default, setter(into, strip_option))]
    #[arg(visible_alias("registry-path"))]
    registry_namespace: Option<String>,

    /// The username to login to the
    /// container registry.
    #[arg(short = 'U', long)]
    #[builder(default, setter(into, strip_option))]
    username: Option<String>,

    /// The password to login to the
    /// container registry.
    #[arg(short = 'P', long)]
    #[builder(default, setter(into, strip_option))]
    password: Option<String>,

    /// The connection string used to connect
    /// to a remote podman socket.
    #[cfg(feature = "tls")]
    #[arg(short, long)]
    #[builder(default, setter(into, strip_option))]
    connection: Option<String>,

    /// The path to the `cert.pem`, `key.pem`,
    /// and `ca.pem` files needed to connect to
    /// a remote podman build socket.
    #[cfg(feature = "tls")]
    #[arg(long)]
    #[builder(default, setter(into, strip_option))]
    tls_path: Option<PathBuf>,

    /// Whether to sign the image.
    #[cfg(feature = "sigstore")]
    #[arg(short, long)]
    #[builder(default)]
    sign: bool,

    /// Path to the public key used to sign the image.
    ///
    /// If the contents of the key are in an environment
    /// variable, you can use `env://` to sepcify which
    /// variable to read from.
    ///
    /// For example:
    ///
    /// bluebuild build --public-key env://PUBLIC_KEY ...
    #[cfg(feature = "sigstore")]
    #[arg(long)]
    #[builder(default, setter(into, strip_option))]
    public_key: Option<String>,

    /// Path to the private key used to sign the image.
    ///
    /// If the contents of the key are in an environment
    /// variable, you can use `env://` to sepcify which
    /// variable to read from.
    ///
    /// For example:
    ///
    /// bluebuild build --private-key env://PRIVATE_KEY ...
    #[cfg(feature = "sigstore")]
    #[arg(long)]
    #[builder(default, setter(into, strip_option))]
    private_key: Option<String>,
}

impl BlueBuildCommand for BuildCommand {
    /// Runs the command and returns a result.
    fn try_run(&mut self) -> Result<()> {
        trace!("BuildCommand::try_run()");

<<<<<<< HEAD
        if (self.switch || self.archive.is_some()) && self.push
            || self.archive.is_some() && self.switch
        {
            bail!("You cannot use '--archive', '--switch', or '--push' at the same time");
        }
=======
        Strategy::builder()
            .username(self.username.as_ref())
            .password(self.password.as_ref())
            .registry(self.registry.as_ref())
            .build()
            .init()?;
>>>>>>> 580c3d6c

        // Check if the Containerfile exists
        //   - If doesn't => *Build*
        //   - If it does:
        //     - check entry in .gitignore
        //       -> If it is => *Build*
        //       -> If isn't:
        //         - check if it has the BlueBuild tag (LABEL)
        //           -> If it does => *Ask* to add to .gitignore and remove from git
        //           -> If it doesn't => *Ask* to continue and override the file

        let container_file_path = Path::new(CONTAINER_FILE);

        if !self.force && container_file_path.exists() {
            let gitignore = fs::read_to_string(GITIGNORE_PATH)?;

            let is_ignored = gitignore
                .lines()
                .any(|line: &str| line.contains(CONTAINER_FILE));

            if !is_ignored {
                let containerfile = fs::read_to_string(container_file_path)?;
                let has_label = containerfile.lines().any(|line| {
                    let label = format!("LABEL {}", BUILD_ID_LABEL);
                    line.to_string().trim().starts_with(&label)
                });

                let question = requestty::Question::confirm("build")
                    .message(
                        if has_label {
                            LABELED_ERROR_MESSAGE
                        } else {
                            NO_LABEL_ERROR_MESSAGE
                        }
                        .color(Colors::BrightYellowFg),
                    )
                    .default(true)
                    .build();

                if let Ok(answer) = requestty::prompt_one(question) {
                    if answer.as_bool().unwrap_or(false) {
                        blue_build_utils::append_to_file(
                            GITIGNORE_PATH,
                            &format!("/{}", CONTAINER_FILE),
                        )?;
                    }
                }
            }
        }

<<<<<<< HEAD
        let build_id = Uuid::new_v4();
=======
        if self.push && self.archive.is_some() {
            bail!("You cannot use '--archive' and '--push' at the same time");
        }

>>>>>>> 580c3d6c
        let recipe_path = self
            .recipe
            .clone()
            .unwrap_or_else(|| PathBuf::from(RECIPE_PATH));

<<<<<<< HEAD
        if self.push {
            blue_build_utils::check_command_exists("cosign")?;
            blue_build_utils::check_command_exists("skopeo")?;
            check_cosign_files()?;
        }

        GenerateCommand::builder()
=======
        TemplateCommand::builder()
>>>>>>> 580c3d6c
            .recipe(&recipe_path)
            .output(PathBuf::from("Containerfile"))
            .build()
            .try_run()?;

        if self.push {
            blue_build_utils::check_command_exists("cosign")?;
            blue_build_utils::check_command_exists("skopeo")?;
            check_cosign_files()?;
        }

        info!("Building image for recipe at {}", recipe_path.display());

        self.start(&recipe_path)
    }
}

impl BuildCommand {
    fn start(&self, recipe_path: &Path) -> Result<()> {
        trace!("BuildCommand::build_image()");

        let recipe = Recipe::parse(&recipe_path)?;
        let os_version = Strategy::get_os_version(&recipe)?;
        let tags = recipe.generate_tags(&os_version);
        let image_name = self.generate_full_image_name(&recipe)?;

        if self.push {
            self.login()?;
        }

        self.run_build(&image_name, &tags)?;

        if self.push {
            sign_images(&image_name, tags.first().map(String::as_str))?;
        }

        if self.switch {
            todo!()
        }

        info!("Build complete!");

        Ok(())
    }

    fn login(&self) -> Result<()> {
        trace!("BuildCommand::login()");
        info!("Attempting to login to the registry");

        let credentials = Strategy::get_credentials()?;

        let (registry, username, password) = (
            &credentials.registry,
            &credentials.username,
            &credentials.password,
        );

        info!("Logging into the registry, {registry}");
        Strategy::get_build_strategy().login()?;

        trace!("cosign login -u {username} -p [MASKED] {registry}");
        let login_output = Command::new("cosign")
            .arg("login")
            .arg("-u")
            .arg(username)
            .arg("-p")
            .arg(password)
            .arg(registry)
            .output()?;

        if !login_output.status.success() {
            let err_output = String::from_utf8_lossy(&login_output.stderr);
            bail!("Failed to login for cosign: {err_output}");
        }
        info!("Login success at {registry}");

        Ok(())
    }

    /// # Errors
    ///
    /// Will return `Err` if the image name cannot be generated.
    pub fn generate_full_image_name(&self, recipe: &Recipe) -> Result<String> {
        trace!("BuildCommand::generate_full_image_name({recipe:#?})");
        info!("Generating full image name");

        let image_name = if let Some(archive_dir) = &self.archive {
            format!(
                "oci-archive:{}/{}.{ARCHIVE_SUFFIX}",
                archive_dir.to_string_lossy().trim_end_matches('/'),
                recipe.name.to_lowercase().replace('/', "_"),
            )
        } else if self.switch {
            format!(
                "oci-archive:{LOCAL_BUILD}/{}.{ARCHIVE_SUFFIX}",
                recipe.name.to_lowercase().replace('/', "_"),
            )
        } else {
            match (
                env::var(CI_REGISTRY).ok().map(|s| s.to_lowercase()),
                env::var(CI_PROJECT_NAMESPACE)
                    .ok()
                    .map(|s| s.to_lowercase()),
                env::var(CI_PROJECT_NAME).ok().map(|s| s.to_lowercase()),
                env::var(GITHUB_REPOSITORY_OWNER)
                    .ok()
                    .map(|s| s.to_lowercase()),
                self.registry.as_ref().map(|s| s.to_lowercase()),
                self.registry_namespace.as_ref().map(|s| s.to_lowercase()),
            ) {
                (_, _, _, _, Some(registry), Some(registry_path)) => {
                    trace!("registry={registry}, registry_path={registry_path}");
                    format!(
                        "{}/{}/{}",
                        registry.trim().trim_matches('/'),
                        registry_path.trim().trim_matches('/'),
                        recipe.name.trim(),
                    )
                }
                (
                    Some(ci_registry),
                    Some(ci_project_namespace),
                    Some(ci_project_name),
                    None,
                    None,
                    None,
                ) => {
                    trace!("CI_REGISTRY={ci_registry}, CI_PROJECT_NAMESPACE={ci_project_namespace}, CI_PROJECT_NAME={ci_project_name}");
                    warn!("Generating Gitlab Registry image");
                    format!(
                        "{ci_registry}/{ci_project_namespace}/{ci_project_name}/{}",
                        recipe.name.trim().to_lowercase()
                    )
                }
                (None, None, None, Some(github_repository_owner), None, None) => {
                    trace!("GITHUB_REPOSITORY_OWNER={github_repository_owner}");
                    warn!("Generating Github Registry image");
                    format!("ghcr.io/{github_repository_owner}/{}", &recipe.name)
                }
                _ => {
                    trace!("Nothing to indicate an image name with a registry");
                    if self.push {
                        bail!("Need '--registry' and '--registry-path' in order to push image");
                    }
                    recipe.name.trim().to_lowercase()
                }
            }
        };

        debug!("Using image name '{image_name}'");

        Ok(image_name)
    }

    /// # Errors
    ///
    /// Will return `Err` if the build fails.
    fn run_build(&self, image_name: &str, tags: &[String]) -> Result<()> {
        trace!("BuildCommand::run_build({image_name}, {tags:#?})");

        let strat = Strategy::get_build_strategy();

        let full_image = if self.archive.is_some() {
            image_name.to_string()
        } else {
            tags.first()
                .map_or_else(|| image_name.to_string(), |t| format!("{image_name}:{t}"))
        };

        info!("Building image {full_image}");
        strat.build(&full_image)?;

        if tags.len() > 1 && self.archive.is_none() {
            debug!("Tagging all images");

            for tag in tags {
                debug!("Tagging {image_name} with {tag}");

                strat.tag(&full_image, image_name, tag)?;

                if self.push {
                    let retry_count = if !self.no_retry_push {
                        self.retry_count
                    } else {
                        0
                    };

                    debug!("Pushing all images");
                    // Push images with retries (1s delay between retries)
                    blue_build_utils::retry(retry_count, 1000, || {
                        debug!("Pushing image {image_name}:{tag}");

                        let tag_image = format!("{image_name}:{tag}");

                        strat.push(&tag_image)
                    })?;
                }
            }
        }

        Ok(())
    }
}

// ======================================================== //
// ========================= Helpers ====================== //
// ======================================================== //

fn sign_images(image_name: &str, tag: Option<&str>) -> Result<()> {
    trace!("BuildCommand::sign_images({image_name}, {tag:?})");

    env::set_var("COSIGN_PASSWORD", "");
    env::set_var("COSIGN_YES", "true");

    let image_digest = get_image_digest(image_name, tag)?;
    let image_name_tag = tag.map_or_else(|| image_name.to_owned(), |t| format!("{image_name}:{t}"));

    match (
        // GitLab specific vars
        env::var(CI_DEFAULT_BRANCH),
        env::var(CI_PROJECT_URL),
        env::var(CI_SERVER_PROTOCOL),
        env::var(CI_SERVER_HOST),
        env::var(SIGSTORE_ID_TOKEN),
        // GitHub specific vars
        env::var(GITHUB_TOKEN),
        env::var(GITHUB_WORKFLOW_REF),
        // Cosign public/private key pair
        env::var(COSIGN_PRIVATE_KEY),
    ) {
        // Cosign public/private key pair
        (_, _, _, _, _, _, _, Ok(cosign_private_key))
            if !cosign_private_key.is_empty() && Path::new(COSIGN_PATH).exists() =>
        {
            info!("Signing image: {image_digest}");

            trace!("cosign sign --key=env://COSIGN_PRIVATE_KEY {image_digest}");

            if Command::new("cosign")
                .arg("sign")
                .arg("--key=env://COSIGN_PRIVATE_KEY")
                .arg(&image_digest)
                .status()?
                .success()
            {
                info!("Successfully signed image!");
            } else {
                bail!("Failed to sign image: {image_digest}");
            }

            trace!("cosign verify --key {COSIGN_PATH} {image_name_tag}");

            if !Command::new("cosign")
                .arg("verify")
                .arg(format!("--key={COSIGN_PATH}"))
                .arg(&image_name_tag)
                .status()?
                .success()
            {
                bail!("Failed to verify image!");
            }
        }
        // Gitlab keyless
        (
            Ok(ci_default_branch),
            Ok(ci_project_url),
            Ok(ci_server_protocol),
            Ok(ci_server_host),
            Ok(_),
            _,
            _,
            _,
        ) => {
            trace!("CI_PROJECT_URL={ci_project_url}, CI_DEFAULT_BRANCH={ci_default_branch}, CI_SERVER_PROTOCOL={ci_server_protocol}, CI_SERVER_HOST={ci_server_host}");

            info!("Signing image: {image_digest}");

            trace!("cosign sign {image_digest}");

            if Command::new("cosign")
                .arg("sign")
                .arg(&image_digest)
                .status()?
                .success()
            {
                info!("Successfully signed image!");
            } else {
                bail!("Failed to sign image: {image_digest}");
            }

            let cert_ident =
                format!("{ci_project_url}//.gitlab-ci.yml@refs/heads/{ci_default_branch}");

            let cert_oidc = format!("{ci_server_protocol}://{ci_server_host}");

            trace!("cosign verify --certificate-identity {cert_ident} --certificate-oidc-issuer {cert_oidc} {image_name_tag}");

            if !Command::new("cosign")
                .arg("verify")
                .arg("--certificate-identity")
                .arg(&cert_ident)
                .arg("--certificate-oidc-issuer")
                .arg(&cert_oidc)
                .arg(&image_name_tag)
                .status()?
                .success()
            {
                bail!("Failed to verify image!");
            }
        }
        // GitHub keyless
        (_, _, _, _, _, Ok(_), Ok(github_worflow_ref), _) => {
            trace!("GITHUB_WORKFLOW_REF={github_worflow_ref}");

            info!("Signing image {image_digest}");

            trace!("cosign sign {image_digest}");
            if Command::new("cosign")
                .arg("sign")
                .arg(&image_digest)
                .status()?
                .success()
            {
                info!("Successfully signed image!");
            } else {
                bail!("Failed to sign image: {image_digest}");
            }

            trace!("cosign verify --certificate-identity-regexp {github_worflow_ref} --certificate-oidc-issuer {GITHUB_TOKEN_ISSUER_URL} {image_name_tag}");
            if !Command::new("cosign")
                .arg("verify")
                .arg("--certificate-identity-regexp")
                .arg(&github_worflow_ref)
                .arg("--certificate-oidc-issuer")
                .arg(GITHUB_TOKEN_ISSUER_URL)
                .arg(&image_name_tag)
                .status()?
                .success()
            {
                bail!("Failed to verify image!");
            }
        }
        _ => warn!("Not running in CI with cosign variables, not signing"),
    }

    Ok(())
}

fn get_image_digest(image_name: &str, tag: Option<&str>) -> Result<String> {
    trace!("get_image_digest({image_name}, {tag:?})");

    let image_url = tag.map_or_else(
        || format!("docker://{image_name}"),
        |tag| format!("docker://{image_name}:{tag}"),
    );

    trace!("skopeo inspect --format='{{.Digest}}' {image_url}");
    let image_digest = String::from_utf8(
        Command::new("skopeo")
            .arg("inspect")
            .arg("--format='{{.Digest}}'")
            .arg(&image_url)
            .output()?
            .stdout,
    )?;

    Ok(format!(
        "{image_name}@{}",
        image_digest.trim().trim_matches('\'')
    ))
}

fn check_cosign_files() -> Result<()> {
    trace!("check_for_cosign_files()");

    match env::var(COSIGN_PRIVATE_KEY).ok() {
        Some(cosign_priv_key) if !cosign_priv_key.is_empty() && Path::new(COSIGN_PATH).exists() => {
            env::set_var("COSIGN_PASSWORD", "");
            env::set_var("COSIGN_YES", "true");

            trace!("cosign public-key --key env://COSIGN_PRIVATE_KEY");
            let output = Command::new("cosign")
                .arg("public-key")
                .arg("--key=env://COSIGN_PRIVATE_KEY")
                .output()?;

            if !output.status.success() {
                bail!(
                    "Failed to run cosign public-key: {}",
                    String::from_utf8_lossy(&output.stderr)
                );
            }

            let calculated_pub_key = String::from_utf8(output.stdout)?;
            let found_pub_key = fs::read_to_string(COSIGN_PATH)?;
            trace!("calculated_pub_key={calculated_pub_key},found_pub_key={found_pub_key}");

            if calculated_pub_key.trim() == found_pub_key.trim() {
                debug!("Cosign files match, continuing build");
                Ok(())
            } else {
                bail!("Public key '{COSIGN_PATH}' does not match private key")
            }
        }
        _ => {
            warn!("{COSIGN_PATH} doesn't exist, skipping cosign file check");
            Ok(())
        }
    }
}<|MERGE_RESOLUTION|>--- conflicted
+++ resolved
@@ -12,14 +12,7 @@
 use log::{debug, info, trace, warn};
 use typed_builder::TypedBuilder;
 
-<<<<<<< HEAD
-use crate::{
-    commands::generate::GenerateCommand,
-    strategies::{determine_build_strategy, BuildStrategy},
-};
-=======
-use crate::{commands::template::TemplateCommand, strategies::Strategy};
->>>>>>> 580c3d6c
+use crate::{commands::generate::GenerateCommand, strategies::Strategy};
 
 use super::BlueBuildCommand;
 
@@ -161,20 +154,18 @@
     fn try_run(&mut self) -> Result<()> {
         trace!("BuildCommand::try_run()");
 
-<<<<<<< HEAD
-        if (self.switch || self.archive.is_some()) && self.push
-            || self.archive.is_some() && self.switch
-        {
-            bail!("You cannot use '--archive', '--switch', or '--push' at the same time");
-        }
-=======
         Strategy::builder()
             .username(self.username.as_ref())
             .password(self.password.as_ref())
             .registry(self.registry.as_ref())
             .build()
             .init()?;
->>>>>>> 580c3d6c
+
+        if (self.switch || self.archive.is_some()) && self.push
+            || self.archive.is_some() && self.switch
+        {
+            bail!("You cannot use '--archive', '--switch', or '--push' at the same time");
+        }
 
         // Check if the Containerfile exists
         //   - If doesn't => *Build*
@@ -225,20 +216,11 @@
             }
         }
 
-<<<<<<< HEAD
-        let build_id = Uuid::new_v4();
-=======
-        if self.push && self.archive.is_some() {
-            bail!("You cannot use '--archive' and '--push' at the same time");
-        }
-
->>>>>>> 580c3d6c
         let recipe_path = self
             .recipe
             .clone()
             .unwrap_or_else(|| PathBuf::from(RECIPE_PATH));
 
-<<<<<<< HEAD
         if self.push {
             blue_build_utils::check_command_exists("cosign")?;
             blue_build_utils::check_command_exists("skopeo")?;
@@ -246,19 +228,10 @@
         }
 
         GenerateCommand::builder()
-=======
-        TemplateCommand::builder()
->>>>>>> 580c3d6c
             .recipe(&recipe_path)
             .output(PathBuf::from("Containerfile"))
             .build()
             .try_run()?;
-
-        if self.push {
-            blue_build_utils::check_command_exists("cosign")?;
-            blue_build_utils::check_command_exists("skopeo")?;
-            check_cosign_files()?;
-        }
 
         info!("Building image for recipe at {}", recipe_path.display());
 

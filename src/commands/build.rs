#[cfg(feature = "podman-api")]
mod build_strategy;

use std::{
    env, fs,
    path::{Path, PathBuf},
    process::{self, Command},
};

use anyhow::{anyhow, bail, Result};
use clap::{builder, Args};
use log::{debug, error, info, trace, warn};
use typed_builder::TypedBuilder;

#[cfg(feature = "builtin-podman")]
use std::sync::Arc;

#[cfg(feature = "podman-api")]
use podman_api::{
    api::Image,
    opts::{ImageBuildOpts, ImageListOpts, ImagePushOpts, RegistryAuth},
    Podman,
};

#[cfg(feature = "podman-api")]
use build_strategy::BuildStrategy;

#[cfg(feature = "signal-hook")]
use signal_hook::consts::*;

#[cfg(feature = "signal-hook-tokio")]
use signal_hook_tokio::Signals;

#[cfg(feature = "futures-util")]
use futures_util::StreamExt;

#[cfg(feature = "tokio")]
use tokio::runtime::Runtime;

#[cfg(feature = "uuid")]
use uuid::Uuid;

use crate::{
    commands::template::TemplateCommand,
    module_recipe::Recipe,
    ops::{self, ARCHIVE_SUFFIX},
};

use super::BlueBuildCommand;

#[derive(Debug, Default, Clone, TypedBuilder)]
pub struct Credentials {
    pub registry: String,
    pub username: String,
    pub password: String,
}

#[derive(Debug, Clone, Args, TypedBuilder)]
pub struct BuildCommand {
    /// The recipe file to build an image
    #[arg()]
    recipe: PathBuf,

    /// Push the image with all the tags.
    ///
    /// Requires `--registry`,
    /// `--username`, and `--password` if not
    /// building in CI.
    #[arg(short, long)]
    #[builder(default)]
    push: bool,

    /// Archives the built image into a tarfile
    /// in the specified directory.
    #[arg(short, long)]
    #[builder(default, setter(into, strip_option))]
    archive: Option<PathBuf>,

    /// The registry's domain name.
    #[arg(long)]
    #[builder(default, setter(into, strip_option))]
    registry: Option<String>,

    /// The url path to your base
    /// project images.
    #[arg(long)]
    #[builder(default, setter(into, strip_option))]
    registry_path: Option<String>,

    /// The username to login to the
    /// container registry.
    #[arg(short = 'U', long)]
    #[builder(default, setter(into, strip_option))]
    username: Option<String>,

    /// The password to login to the
    /// container registry.
    #[arg(short = 'P', long)]
    #[builder(default, setter(into, strip_option))]
    password: Option<String>,

    /// The connection string used to connect
    /// to a remote podman socket.
    #[cfg(feature = "podman-api")]
    #[arg(short, long)]
    #[builder(default, setter(into, strip_option))]
    connection: Option<String>,

    /// The path to the `cert.pem`, `key.pem`,
    /// and `ca.pem` files needed to connect to
    /// a remote podman build socket.
    #[cfg(feature = "tls")]
    #[arg(long)]
    #[builder(default, setter(into, strip_option))]
    tls_path: Option<PathBuf>,

    /// Whether to sign the image.
    #[cfg(feature = "sigstore")]
    #[arg(short, long)]
    #[builder(default)]
    sign: bool,

    /// Path to the public key used to sign the image.
    ///
    /// If the contents of the key are in an environment
    /// variable, you can use `env://` to sepcify which
    /// variable to read from.
    ///
    /// For example:
    ///
    /// bb build --public-key env://PUBLIC_KEY ...
    #[cfg(feature = "sigstore")]
    #[arg(long)]
    #[builder(default, setter(into, strip_option))]
    public_key: Option<String>,

    /// Path to the private key used to sign the image.
    ///
    /// If the contents of the key are in an environment
    /// variable, you can use `env://` to sepcify which
    /// variable to read from.
    ///
    /// For example:
    ///
    /// bb build --private-key env://PRIVATE_KEY ...
    #[cfg(feature = "sigstore")]
    #[arg(long)]
    #[builder(default, setter(into, strip_option))]
    private_key: Option<String>,
}

impl BlueBuildCommand for BuildCommand {
    /// Runs the command and returns a result.
    fn try_run(&mut self) -> Result<()> {
        trace!("BuildCommand::try_run()");

        if self.push && self.archive.is_some() {
            bail!("You cannot use '--archive' and '--push' at the same time");
        }

        #[cfg(not(feature = "podman-api"))]
        if let Err(e1) = ops::check_command_exists("buildah") {
            ops::check_command_exists("podman").map_err(|e2| {
                anyhow!("Need either 'buildah' or 'podman' commands to proceed: {e1}, {e2}")
            })?;
        }

        if self.push {
            ops::check_command_exists("cosign")?;
            ops::check_command_exists("skopeo")?;
            check_cosign_files()?;
        }

        TemplateCommand::builder()
            .recipe(self.recipe.clone())
            .output(PathBuf::from("Containerfile"))
            .build()
            .try_run()?;

        info!("Building image for recipe at {}", self.recipe.display());

        #[cfg(feature = "builtin-podman")]
        match BuildStrategy::determine_strategy()? {
            BuildStrategy::Socket(socket) => {
                Runtime::new()?.block_on(self.build_image_podman_api(Podman::unix(socket)))
            }
            _ => self.build_image(),
        }

        #[cfg(not(feature = "builtin-podman"))]
        self.build_image()
    }
}

impl BuildCommand {
    #[cfg(feature = "builtin-podman")]
    async fn build_image_podman_api(&self, client: Podman) -> Result<()> {
        use podman_api::opts::ImageTagOpts;

        use crate::ops::BUILD_ID_LABEL;

        trace!("BuildCommand::build_image({client:#?})");

        let credentials = self.get_login_creds();

        if self.push && credentials.is_none() {
            bail!("Failed to get credentials");
        }

        let recipe: Recipe = serde_yaml::from_str(fs::read_to_string(&self.recipe)?.as_str())?;
        trace!("recipe: {recipe:#?}");

        // Get values for image
        let tags = recipe.generate_tags();
        let image_name = self.generate_full_image_name(&recipe)?;
        let first_image_name = if self.archive.is_some() {
            image_name.to_string()
        } else {
            tags.first()
                .map(|t| format!("{image_name}:{t}"))
                .unwrap_or(image_name.to_string())
        };
        debug!("Full tag is {first_image_name}");

        // Prepare for the signal trap
        let client = Arc::new(client);
        let build_id = Arc::new(Uuid::new_v4());

        let signals = Signals::new([SIGTERM, SIGINT, SIGQUIT])?;
        let handle = signals.handle();

        let signals_task = tokio::spawn(handle_signals(
            signals,
            Arc::clone(&build_id),
            Arc::clone(&client),
        ));

        // Get podman ready to build
        let opts = ImageBuildOpts::builder(".")
            .tag(&first_image_name)
            .dockerfile("Containerfile")
            .remove(true)
            .layers(true)
            .labels([(BUILD_ID_LABEL, build_id.to_string())])
            .pull(true)
            .build();
        trace!("Build options: {opts:#?}");

        info!("Building image {first_image_name}");
        match client.images().build(&opts) {
            Ok(mut build_stream) => {
                while let Some(chunk) = build_stream.next().await {
                    match chunk {
                        Ok(chunk) => chunk
                            .stream
                            .trim()
                            .lines()
                            .map(str::trim)
                            .filter(|line| !line.is_empty())
                            .for_each(|line| info!("{line}")),
                        Err(e) => bail!("{e}"),
                    }
                }
            }
            Err(e) => bail!("{e}"),
        };

        if self.push {
            debug!("Pushing is enabled");

            let credentials =
                credentials.ok_or(anyhow!("Should have checked for creds earlier"))?;

            push_images_podman_api(&tags, &image_name, &first_image_name, &client, &credentials)
                .await?;

            let (registry, username, password) = (
                credentials.registry,
                credentials.username,
                credentials.password,
            );

            info!("Logging into registry using cosign");
            trace!("cosign login -u {username} -p [MASKED] {registry}");
            if !Command::new("cosign")
                .arg("login")
                .arg("-u")
                .arg(&username)
                .arg("-p")
                .arg(&password)
                .arg(&registry)
                .output()?
                .status
                .success()
            {
                bail!("Failed to login for cosign!");
            }
            info!("Cosign login success at {registry}");

            sign_images(&image_name, tags.first().map(String::as_str))?;
        }

        handle.close();
        signals_task.await?;

        Ok(())
    }

    fn build_image(&self) -> Result<()> {
        trace!("BuildCommand::build_image()");
        let recipe: Recipe = serde_yaml::from_str(fs::read_to_string(&self.recipe)?.as_str())?;

        let tags = recipe.generate_tags();

        let image_name = self.generate_full_image_name(&recipe)?;

        if self.push {
            self.login()?;
        }
        self.run_build(&image_name, &tags)?;

        info!("Build complete!");

        Ok(())
    }

    fn login(&self) -> Result<()> {
        trace!("BuildCommand::login()");
        info!("Attempting to login to the registry");

        let credentials = self
            .get_login_creds()
            .ok_or(anyhow!("Unable to get credentials"))?;

        let (registry, username, password) = (
            credentials.registry,
            credentials.username,
            credentials.password,
        );

        info!("Logging into the registry, {registry}");
        if !match (
            ops::check_command_exists("buildah"),
            ops::check_command_exists("podman"),
        ) {
            (Ok(()), _) => {
                trace!("buildah login -u {username} -p [MASKED] {registry}");
                Command::new("buildah")
            }
            (Err(_), Ok(())) => {
                trace!("podman login -u {username} -p [MASKED] {registry}");
                Command::new("podman")
            }
            _ => bail!("Need 'buildah' or 'podman' to login"),
        }
        .arg("login")
        .arg("-u")
        .arg(&username)
        .arg("-p")
        .arg(&password)
        .arg(&registry)
        .output()?
        .status
        .success()
        {
            bail!("Failed to login for buildah!");
        }

        trace!("cosign login -u {username} -p [MASKED] {registry}");
        if !Command::new("cosign")
            .arg("login")
            .arg("-u")
            .arg(&username)
            .arg("-p")
            .arg(&password)
            .arg(&registry)
            .output()?
            .status
            .success()
        {
            bail!("Failed to login for cosign!");
        }
        info!("Login success at {registry}");

        Ok(())
    }

    /// # Errors
    ///
    /// Will return `Err` if the image name cannot be generated.
    pub fn generate_full_image_name(&self, recipe: &Recipe) -> Result<String> {
        trace!("BuildCommand::generate_full_image_name({recipe:#?})");
        info!("Generating full image name");

        let image_name = if let Some(archive_dir) = &self.archive {
            format!(
                "oci-archive:{}/{}.{ARCHIVE_SUFFIX}",
                archive_dir.to_string_lossy().trim_end_matches('/'),
                recipe.name.to_lowercase(),
            )
        } else {
            match (
                env::var("CI_REGISTRY").ok(),
                env::var("CI_PROJECT_NAMESPACE").ok(),
                env::var("CI_PROJECT_NAME").ok(),
                env::var("GITHUB_REPOSITORY_OWNER").ok(),
                self.registry.as_ref(),
                self.registry_path.as_ref(),
            ) {
                (_, _, _, _, Some(registry), Some(registry_path)) => {
                    trace!("registry={registry}, registry_path={registry_path}");
                    format!(
                        "{}/{}/{}",
                        registry.trim().trim_matches('/').to_lowercase(),
                        registry_path.trim().trim_matches('/').to_lowercase(),
                        recipe.name.trim().to_lowercase()
                    )
                }
                (
                    Some(ci_registry),
                    Some(ci_project_namespace),
                    Some(ci_project_name),
                    None,
                    None,
                    None,
                ) => {
                    trace!("CI_REGISTRY={ci_registry}, CI_PROJECT_NAMESPACE={ci_project_namespace}, CI_PROJECT_NAME={ci_project_name}");
                    warn!("Generating Gitlab Registry image");
                    format!(
                        "{ci_registry}/{ci_project_namespace}/{ci_project_name}/{}",
                        recipe.name.trim().to_lowercase()
                    )
                }
                (None, None, None, Some(github_repository_owner), None, None) => {
                    trace!("GITHUB_REPOSITORY_OWNER={github_repository_owner}");
                    warn!("Generating Github Registry image");
                    format!("ghcr.io/{github_repository_owner}/{}", &recipe.name)
                }
                _ => {
                    trace!("Nothing to indicate an image name with a registry");
                    if self.push {
                        bail!("Need '--registry' and '--registry-path' in order to push image");
                    }
                    recipe.name.trim().to_lowercase()
                }
            }
        };

        debug!("Using image name '{image_name}'");

        Ok(image_name)
    }

    /// # Errors
    ///
    /// Will return `Err` if the build fails.
    fn run_build(&self, image_name: &str, tags: &[String]) -> Result<()> {
        trace!("BuildCommand::run_build({image_name}, {tags:#?})");

        let full_image = if self.archive.is_some() {
            image_name.to_string()
        } else {
            tags.first()
                .map(|t| format!("{image_name}:{t}"))
                .unwrap_or(image_name.to_string())
        };

        info!("Building image {full_image}");
        let status = match (
            ops::check_command_exists("buildah"),
            ops::check_command_exists("podman"),
        ) {
            (Ok(()), _) => {
                trace!("buildah build -t {full_image}");
                Command::new("buildah")
                    .arg("build")
                    .arg("-t")
                    .arg(&full_image)
                    .status()?
            }
            (Err(_), Ok(())) => {
                trace!("podman build . -t {full_image}");
                Command::new("podman")
                    .arg("build")
                    .arg(".")
                    .arg("-t")
                    .arg(&full_image)
                    .status()?
            }
            (Err(e1), Err(e2)) => bail!("Need either 'buildah' or 'podman' to build: {e1}, {e2}"),
        };

        if status.success() {
            info!("Successfully built {image_name}");
        } else {
            bail!("Failed to build {image_name}");
        }

        if tags.len() > 1 && self.archive.is_none() {
            tag_images(tags, image_name, &full_image)?;
        }

        if self.push {
            push_images(tags, image_name)?;
            sign_images(image_name, tags.first().map(String::as_str))?;
        }

        Ok(())
    }

    fn get_login_creds(&self) -> Option<Credentials> {
        let registry = match (
            self.registry.as_ref(),
            env::var("CI_REGISTRY").ok(),
            env::var("GITHUB_ACTIONS").ok(),
        ) {
            (Some(registry), _, _) => registry.to_owned(),
            (None, Some(ci_registry), None) => ci_registry,
            (None, None, Some(_)) => "ghcr.io".to_string(),
            _ => return None,
        };

        let username = match (
            self.username.as_ref(),
            env::var("CI_REGISTRY_USER").ok(),
            env::var("GITHUB_ACTOR").ok(),
        ) {
            (Some(username), _, _) => username.to_owned(),
            (None, Some(ci_registry_user), None) => ci_registry_user,
            (None, None, Some(github_actor)) => github_actor,
            _ => return None,
        };

        let password = match (
            self.password.as_ref(),
            env::var("CI_REGISTRY_PASSWORD").ok(),
            env::var("REGISTRY_TOKEN").ok(),
        ) {
            (Some(password), _, _) => password.to_owned(),
            (None, Some(ci_registry_password), None) => ci_registry_password,
            (None, None, Some(registry_token)) => registry_token,
            _ => return None,
        };

        Some(
            Credentials::builder()
                .registry(registry)
                .username(username)
                .password(password)
                .build(),
        )
    }
}

// ======================================================== //
// ========================= Helpers ====================== //
// ======================================================== //

fn sign_images(image_name: &str, tag: Option<&str>) -> Result<()> {
    trace!("BuildCommand::sign_images({image_name}, {tag:?})");

    env::set_var("COSIGN_PASSWORD", "");
    env::set_var("COSIGN_YES", "true");

    let image_digest = get_image_digest(image_name, tag)?;
    let image_name_tag = tag
        .map(|t| format!("{image_name}:{t}"))
        .unwrap_or(image_name.to_owned());

    match (
        env::var("CI_DEFAULT_BRANCH"),
        env::var("CI_COMMIT_REF_NAME"),
        env::var("CI_PROJECT_URL"),
        env::var("CI_SERVER_PROTOCOL"),
        env::var("CI_SERVER_HOST"),
        env::var("SIGSTORE_ID_TOKEN"),
        env::var("GITHUB_EVENT_NAME"),
        env::var("GITHUB_REF_NAME"),
        env::var("COSIGN_PRIVATE_KEY"),
    ) {
        (
            Ok(ci_default_branch),
            Ok(ci_commit_ref),
            Ok(ci_project_url),
            Ok(ci_server_protocol),
            Ok(ci_server_host),
            Ok(_),
            _,
            _,
            _,
        ) if ci_default_branch == ci_commit_ref => {
            trace!("CI_PROJECT_URL={ci_project_url}, CI_DEFAULT_BRANCH={ci_default_branch}, CI_COMMIT_REF_NAME={ci_commit_ref}, CI_SERVER_PROTOCOL={ci_server_protocol}, CI_SERVER_HOST={ci_server_host}");

            debug!("On default branch");

            info!("Signing image: {image_digest}");

            trace!("cosign sign {image_digest}");

            if Command::new("cosign")
                .arg("sign")
                .arg(&image_digest)
                .status()?
                .success()
            {
                info!("Successfully signed image!");
            } else {
                bail!("Failed to sign image: {image_digest}");
            }

            let cert_ident =
                format!("{ci_project_url}//.gitlab-ci.yml@refs/heads/{ci_default_branch}");

            let cert_oidc = format!("{ci_server_protocol}://{ci_server_host}");

            trace!("cosign verify --certificate-identity {cert_ident} --certificate-oidc-issuer {cert_oidc} {image_name_tag}");

            if !Command::new("cosign")
                .arg("verify")
                .arg("--certificate-identity")
                .arg(&cert_ident)
                .arg("--certificate-oidc-issuer")
                .arg(&cert_oidc)
                .arg(&image_name_tag)
                .status()?
                .success()
            {
                bail!("Failed to verify image!");
            }
        }
        (_, _, _, _, _, _, Ok(github_event_name), Ok(github_ref_name), Ok(_))
            if github_event_name != "pull_request" && github_ref_name == "live" =>
        {
            trace!("GITHUB_EVENT_NAME={github_event_name}, GITHUB_REF_NAME={github_ref_name}");

            debug!("On live branch");

            info!("Signing image: {image_digest}");

            trace!("cosign sign --key=env://COSIGN_PRIVATE_KEY {image_digest}");

            if Command::new("cosign")
                .arg("sign")
                .arg("--key=env://COSIGN_PRIVATE_KEY")
                .arg(&image_digest)
                .status()?
                .success()
            {
                info!("Successfully signed image!");
            } else {
                bail!("Failed to sign image: {image_digest}");
            }

            trace!("cosign verify --key ./cosign.pub {image_name_tag}");

            if !Command::new("cosign")
                .arg("verify")
                .arg("--key=./cosign.pub")
                .arg(&image_name_tag)
                .status()?
                .success()
            {
                bail!("Failed to verify image!");
            }
        }
        _ => debug!("Not running in CI with cosign variables, not signing"),
    }

    Ok(())
}

fn get_image_digest(image_name: &str, tag: Option<&str>) -> Result<String> {
    trace!("get_image_digest({image_name}, {tag:?})");

    let image_url = if let Some(tag) = tag {
        format!("docker://{image_name}:{tag}")
    } else {
        format!("docker://{image_name}")
    };

    trace!("skopeo inspect --format='{{.Digest}}' {image_url}");
    let image_digest = String::from_utf8(
        Command::new("skopeo")
            .arg("inspect")
            .arg("--format='{{.Digest}}'")
            .arg(&image_url)
            .output()?
            .stdout,
    )?;

    Ok(format!(
        "{image_name}@{}",
        image_digest.trim().trim_matches('\'')
    ))
}

fn check_cosign_files() -> Result<()> {
    trace!("check_for_cosign_files()");

    match (
        env::var("GITHUB_EVENT_NAME").ok(),
        env::var("GITHUB_REF_NAME").ok(),
        env::var("COSIGN_PRIVATE_KEY").ok(),
    ) {
        (Some(github_event_name), Some(github_ref), Some(_))
            if github_event_name != "pull_request" && github_ref == "live" =>
        {
            env::set_var("COSIGN_PASSWORD", "");
            env::set_var("COSIGN_YES", "true");

            debug!("Building on live branch, checking cosign files");
            trace!("cosign public-key --key env://COSIGN_PRIVATE_KEY");
            let output = Command::new("cosign")
                .arg("public-key")
                .arg("--key=env://COSIGN_PRIVATE_KEY")
                .output()?;

            if !output.status.success() {
                bail!(
                    "Failed to run cosign public-key: {}",
                    String::from_utf8_lossy(&output.stderr)
                );
            }

            let calculated_pub_key = String::from_utf8(output.stdout)?;
            let found_pub_key = fs::read_to_string("./cosign.pub")?;
            trace!("calculated_pub_key={calculated_pub_key},found_pub_key={found_pub_key}");

            if calculated_pub_key.trim() == found_pub_key.trim() {
                debug!("Cosign files match, continuing build");
                Ok(())
            } else {
                bail!("Public key 'cosign.pub' does not match private key")
            }
        }
        _ => {
            debug!("Not building on live branch, skipping cosign file check");
            Ok(())
        }
    }
}

<<<<<<< HEAD
#[cfg(feature = "builtin-podman")]
async fn handle_signals(mut signals: Signals, _build_id: Arc<Uuid>, _client: Arc<Podman>) {
    while let Some(signal) = signals.next().await {
        match signal {
            SIGTERM | SIGINT | SIGQUIT => {
                // Shutdown the system;
                todo!("Clean out working containers")
            }
            _ => (),
        }
    }
=======
fn tag_images(tags: &[String], image_name: &str, full_image: &str) -> Result<()> {
    debug!("Tagging all images");

    for tag in tags {
        debug!("Tagging {image_name} with {tag}");

        let tag_image = format!("{image_name}:{tag}");

        let status = match (
            ops::check_command_exists("buildah"),
            ops::check_command_exists("podman"),
        ) {
            (Ok(()), _) => {
                trace!("buildah tag {full_image} {tag_image}");
                Command::new("buildah")
            }
            (Err(_), Ok(())) => {
                trace!("podman tag {full_image} {tag_image}");
                Command::new("podman")
            }
            (Err(e1), Err(e2)) => {
                bail!("Need either 'buildah' or 'podman' to build: {e1}, {e2}")
            }
        }
        .arg("tag")
        .arg(full_image)
        .arg(&tag_image)
        .status()?;

        if status.success() {
            info!("Successfully tagged {image_name}:{tag}!");
        } else {
            bail!("Failed to tag image {image_name}:{tag}");
        }
    }

    Ok(())
}

fn push_images(tags: &[String], image_name: &str) -> Result<()> {
    debug!("Pushing all images");
    for tag in tags {
        debug!("Pushing image {image_name}:{tag}");

        let tag_image = format!("{image_name}:{tag}");

        let status = match (
            ops::check_command_exists("buildah"),
            ops::check_command_exists("podman"),
        ) {
            (Ok(()), _) => {
                trace!("buildah push {tag_image}");
                Command::new("buildah")
            }
            (Err(_), Ok(())) => {
                trace!("podman push {tag_image}");
                Command::new("podman")
            }
            (Err(e1), Err(e2)) => {
                bail!("Need either 'buildah' or 'podman' to build: {e1}, {e2}")
            }
        }
        .arg("push")
        .arg(&tag_image)
        .status()?;

        if status.success() {
            info!("Successfully pushed {image_name}:{tag}!");
        } else {
            bail!("Failed to push image {image_name}:{tag}");
        }
    }

    Ok(())
}

#[cfg(feature = "podman-api")]
async fn push_images_podman_api(
    tags: &[String],
    image_name: &str,
    first_image_name: &str,
    client: &Podman,
    credentials: &Credentials,
) -> Result<()> {
    use podman_api::opts::ImageTagOpts;

    let first_image = client.images().get(first_image_name);
    let (registry, username, password) = (
        &credentials.registry,
        &credentials.username,
        &credentials.password,
    );

    for tag in tags {
        let full_image_name = format!("{image_name}:{tag}");

        first_image
            .tag(&ImageTagOpts::builder().repo(image_name).tag(tag).build())
            .await?;
        debug!("Tagged image {full_image_name}");

        let new_image = client.images().get(&full_image_name);

        info!("Pushing {full_image_name}");
        match new_image
            .push(
                &ImagePushOpts::builder()
                    .tls_verify(true)
                    .auth(
                        RegistryAuth::builder()
                            .username(username)
                            .password(password)
                            .server_address(registry)
                            .build(),
                    )
                    .build(),
            )
            .await
        {
            Ok(_) => info!("Pushed {full_image_name} successfully!"),
            Err(e) => bail!("Failed to push image: {e}"),
        }
    }
    Ok(())
>>>>>>> 331b91df
}<|MERGE_RESOLUTION|>--- conflicted
+++ resolved
@@ -24,9 +24,6 @@
 
 #[cfg(feature = "podman-api")]
 use build_strategy::BuildStrategy;
-
-#[cfg(feature = "signal-hook")]
-use signal_hook::consts::*;
 
 #[cfg(feature = "signal-hook-tokio")]
 use signal_hook_tokio::Signals;
@@ -196,6 +193,7 @@
     #[cfg(feature = "builtin-podman")]
     async fn build_image_podman_api(&self, client: Podman) -> Result<()> {
         use podman_api::opts::ImageTagOpts;
+        use signal_hook::consts::{SIGINT, SIGQUIT, SIGTERM};
 
         use crate::ops::BUILD_ID_LABEL;
 
@@ -740,9 +738,10 @@
     }
 }
 
-<<<<<<< HEAD
 #[cfg(feature = "builtin-podman")]
 async fn handle_signals(mut signals: Signals, _build_id: Arc<Uuid>, _client: Arc<Podman>) {
+    use signal_hook::consts::{SIGINT, SIGQUIT, SIGTERM};
+
     while let Some(signal) = signals.next().await {
         match signal {
             SIGTERM | SIGINT | SIGQUIT => {
@@ -752,7 +751,8 @@
             _ => (),
         }
     }
-=======
+}
+
 fn tag_images(tags: &[String], image_name: &str, full_image: &str) -> Result<()> {
     debug!("Tagging all images");
 
@@ -877,5 +877,4 @@
         }
     }
     Ok(())
->>>>>>> 331b91df
 }
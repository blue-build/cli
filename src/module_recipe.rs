<<<<<<< HEAD
use std::{borrow::Cow, env, fs, path::PathBuf, process};

use askama::Template;
=======
use std::{
    borrow::Cow,
    collections::HashMap,
    env, fs,
    path::{Path, PathBuf},
    process::Command,
};

use anyhow::Result;
>>>>>>> 4fde628f
use chrono::Local;
use format_serde_error::SerdeError;
use indexmap::IndexMap;
use log::{debug, error, info, trace, warn};
use serde::{Deserialize, Serialize};
use serde_json::Value as JsonValue;
use serde_yaml::Value;
use typed_builder::TypedBuilder;

<<<<<<< HEAD
#[derive(Serialize, Clone, Deserialize, Debug, TypedBuilder)]
=======
use crate::ops::{self, check_command_exists};

#[derive(Default, Serialize, Clone, Deserialize, Debug, TypedBuilder)]
>>>>>>> 4fde628f
pub struct Recipe<'a> {
    #[builder(setter(into))]
    pub name: Cow<'a, str>,

    #[builder(setter(into))]
    pub description: Cow<'a, str>,

    #[serde(alias = "base-image")]
    #[builder(setter(into))]
    pub base_image: Cow<'a, str>,

    #[serde(alias = "image-version")]
    #[builder(setter(into))]
    pub image_version: Cow<'a, str>,

    #[serde(alias = "blue-build-tag")]
    #[builder(default, setter(into, strip_option))]
    pub blue_build_tag: Option<Cow<'a, str>>,

    #[serde(flatten)]
    pub modules_ext: ModuleExt<'a>,

    #[serde(flatten)]
    #[builder(setter(into))]
    pub extra: IndexMap<String, Value>,
}

impl<'a> Recipe<'a> {
    #[must_use]
    pub fn generate_tags(&self) -> Vec<String> {
        trace!("Recipe::generate_tags()");
        trace!("Generating image tags for {}", &self.name);

        let mut tags: Vec<String> = Vec::new();
<<<<<<< HEAD
        let image_version = self.image_version.as_ref();
=======
        let image_version = self.get_os_version();
>>>>>>> 4fde628f
        let timestamp = Local::now().format("%Y%m%d").to_string();

        if let (Ok(commit_branch), Ok(default_branch), Ok(commit_sha), Ok(pipeline_source)) = (
            env::var("CI_COMMIT_REF_NAME"),
            env::var("CI_DEFAULT_BRANCH"),
            env::var("CI_COMMIT_SHORT_SHA"),
            env::var("CI_PIPELINE_SOURCE"),
        ) {
            trace!("CI_COMMIT_REF_NAME={commit_branch}, CI_DEFAULT_BRANCH={default_branch},CI_COMMIT_SHORT_SHA={commit_sha}, CI_PIPELINE_SOURCE={pipeline_source}");
            warn!("Detected running in Gitlab, pulling information from CI variables");

            if let Ok(mr_iid) = env::var("CI_MERGE_REQUEST_IID") {
                trace!("CI_MERGE_REQUEST_IID={mr_iid}");
                if pipeline_source == "merge_request_event" {
                    debug!("Running in a MR");
                    tags.push(format!("mr-{mr_iid}-{image_version}"));
                }
            }

            if default_branch == commit_branch {
                debug!("Running on the default branch");
                tags.push(image_version.to_string());
                tags.push(format!("{timestamp}-{image_version}"));
                tags.push("latest".into());
                tags.push(timestamp);
            } else {
                debug!("Running on branch {commit_branch}");
                tags.push(format!("br-{commit_branch}-{image_version}"));
            }

            tags.push(format!("{commit_sha}-{image_version}"));
        } else if let (
            Ok(github_event_name),
            Ok(github_event_number),
            Ok(github_sha),
            Ok(github_ref_name),
        ) = (
            env::var("GITHUB_EVENT_NAME"),
            env::var("PR_EVENT_NUMBER"),
            env::var("GITHUB_SHA"),
            env::var("GITHUB_REF_NAME"),
        ) {
            trace!("GITHUB_EVENT_NAME={github_event_name},PR_EVENT_NUMBER={github_event_number},GITHUB_SHA={github_sha},GITHUB_REF_NAME={github_ref_name}");
            warn!("Detected running in Github, pulling information from GITHUB variables");

            let mut short_sha = github_sha;
            short_sha.truncate(7);

            if github_event_name == "pull_request" {
                debug!("Running in a PR");
                tags.push(format!("pr-{github_event_number}-{image_version}"));
<<<<<<< HEAD
            } else if github_ref_name == "live" {
                tags.push(image_version.to_string());
                tags.push(format!("{image_version}-{timestamp}"));
                tags.push("latest".to_string());
=======
            } else if github_ref_name == "live" || github_ref_name == "main" {
                tags.push(image_version.to_string());
                tags.push(format!("{timestamp}-{image_version}"));
                tags.push("latest".into());
                tags.push(timestamp);
>>>>>>> 4fde628f
            } else {
                tags.push(format!("br-{github_ref_name}-{image_version}"));
            }
            tags.push(format!("{short_sha}-{image_version}"));
        } else {
            warn!("Running locally");
            tags.push(format!("local-{image_version}"));
        }
        debug!("Finished generating tags!");
        debug!("Tags: {tags:#?}");

        tags
    }

    /// # Parse a recipe file
    /// #
    /// # Errors
    pub fn parse<P: AsRef<Path>>(path: &P) -> Result<Self> {
        let file_path = if Path::new(path.as_ref()).is_absolute() {
            path.as_ref().to_path_buf()
        } else {
            std::env::current_dir()?.join(path.as_ref())
        };

        let recipe_path = fs::canonicalize(file_path)?;
        let recipe_path_string = recipe_path.display().to_string();
        debug!("Recipe::parse_recipe({recipe_path_string})");

        let file = fs::read_to_string(recipe_path)?;

        debug!("Recipe contents: {file}");

        let mut recipe =
            serde_yaml::from_str::<Recipe>(&file).map_err(ops::serde_yaml_err(&file))?;

        recipe.modules_ext.modules = Module::get_modules(&recipe.modules_ext.modules);

        Ok(recipe)
    }

    fn get_os_version(&self) -> String {
        trace!("Recipe::get_os_version()");

        if check_command_exists("skopeo").is_err() {
            warn!("The 'skopeo' command doesn't exist, falling back to version defined in recipe");
            return self.image_version.to_string();
        }

        let base_image = self.base_image.as_ref();
        let image_version = self.image_version.as_ref();

        info!("Retrieving information from {base_image}:{image_version}, this will take a bit");

        let output = match Command::new("skopeo")
            .arg("inspect")
            .arg(format!("docker://{base_image}:{image_version}"))
            .output()
        {
            Err(_) => {
                warn!(
                    "Issue running the 'skopeo' command, falling back to version defined in recipe"
                );
                return self.image_version.to_string();
            }
            Ok(output) => output,
        };

        if !output.status.success() {
            warn!("Failed to get image information for {base_image}:{image_version}, falling back to version defined in recipe");
            return self.image_version.to_string();
        }

        let inspection: ImageInspection = match serde_json::from_str(
            String::from_utf8_lossy(&output.stdout).as_ref(),
        ) {
            Err(err) => {
                let err_msg =
                    SerdeError::new(String::from_utf8_lossy(&output.stdout).to_string(), err)
                        .to_string();
                warn!("Issue deserializing 'skopeo' output, falling back to version defined in recipe. {err_msg}",);
                return self.image_version.to_string();
            }
            Ok(inspection) => inspection,
        };

        inspection.get_version().unwrap_or_else(|| {
            warn!("Version label does not exist on image, using version in recipe");
            image_version.to_string()
        })
    }
}

<<<<<<< HEAD
#[derive(Serialize, Clone, Deserialize, Debug, Template, TypedBuilder)]
#[template(path = "Containerfile.module", escape = "none")]
pub struct ModuleExt<'a> {
=======
#[derive(Default, Serialize, Clone, Deserialize, Debug, TypedBuilder)]
pub struct ModuleExt {
>>>>>>> 4fde628f
    #[builder(default, setter(into))]
    pub modules: Cow<'a, [Module<'a>]>,
}

impl ModuleExt {
    /// # Parse a module file returning a [`ModuleExt`]
    ///
    /// # Errors
    /// Can return an `anyhow` Error if the file cannot be read or deserialized
    /// into a [`ModuleExt`]
    pub fn parse_module_from_file(file_name: &str) -> Result<Self> {
        let file_path = PathBuf::from("config").join(file_name);
        let file_path = if file_path.is_absolute() {
            file_path
        } else {
            std::env::current_dir()?.join(file_path)
        };

        let file = fs::read_to_string(file_path)?;

        serde_yaml::from_str::<Self>(&file).map_or_else(
            |_| -> Result<Self> {
                let module =
                    serde_yaml::from_str::<Module>(&file).map_err(ops::serde_yaml_err(&file))?;
                Ok(Self::builder().modules(vec![module]).build())
            },
            Ok,
        )
    }
}

#[derive(Serialize, Deserialize, Debug, Clone, TypedBuilder)]
<<<<<<< HEAD
pub struct Module<'a> {
    #[serde(rename = "type")]
    #[builder(default, setter(into, strip_option))]
    pub module_type: Option<Cow<'a, str>>,
=======
pub struct Module {
    #[builder(default, setter(into, strip_option))]
    #[serde(rename = "type", skip_serializing_if = "Option::is_none")]
    pub module_type: Option<String>,
>>>>>>> 4fde628f

    #[builder(default, setter(into, strip_option))]
<<<<<<< HEAD
    pub from_file: Option<Cow<'a, str>>,
=======
    #[serde(rename = "from-file", skip_serializing_if = "Option::is_none")]
    pub from_file: Option<String>,
>>>>>>> 4fde628f

    #[serde(flatten)]
    #[builder(default, setter(into))]
    pub config: IndexMap<String, Value>,
}

impl Module {
    #[must_use]
    pub fn get_modules(modules: &[Self]) -> Vec<Self> {
        modules
            .iter()
            .flat_map(|module| {
                module.from_file.as_ref().map_or_else(
                    || vec![module.clone()],
                    |file_name| match ModuleExt::parse_module_from_file(file_name) {
                        Err(e) => {
                            error!("Failed to get module from {file_name}: {e}");
                            vec![]
                        }
                        Ok(module_ext) => Self::get_modules(&module_ext.modules),
                    },
                )
            })
            .collect()
    }
}

#[derive(Deserialize, Debug, Clone)]
struct ImageInspection {
    #[serde(alias = "Labels")]
    labels: HashMap<String, JsonValue>,
}

impl ImageInspection {
    pub fn get_version(&self) -> Option<String> {
        Some(
            self.labels
                .get("org.opencontainers.image.version")?
                .as_str()
                .map(std::string::ToString::to_string)?
                .split('.')
                .take(1)
                .collect(),
        )
    }
}<|MERGE_RESOLUTION|>--- conflicted
+++ resolved
@@ -1,8 +1,3 @@
-<<<<<<< HEAD
-use std::{borrow::Cow, env, fs, path::PathBuf, process};
-
-use askama::Template;
-=======
 use std::{
     borrow::Cow,
     collections::HashMap,
@@ -12,7 +7,6 @@
 };
 
 use anyhow::Result;
->>>>>>> 4fde628f
 use chrono::Local;
 use format_serde_error::SerdeError;
 use indexmap::IndexMap;
@@ -22,13 +16,9 @@
 use serde_yaml::Value;
 use typed_builder::TypedBuilder;
 
-<<<<<<< HEAD
-#[derive(Serialize, Clone, Deserialize, Debug, TypedBuilder)]
-=======
 use crate::ops::{self, check_command_exists};
 
 #[derive(Default, Serialize, Clone, Deserialize, Debug, TypedBuilder)]
->>>>>>> 4fde628f
 pub struct Recipe<'a> {
     #[builder(setter(into))]
     pub name: Cow<'a, str>,
@@ -63,11 +53,7 @@
         trace!("Generating image tags for {}", &self.name);
 
         let mut tags: Vec<String> = Vec::new();
-<<<<<<< HEAD
-        let image_version = self.image_version.as_ref();
-=======
         let image_version = self.get_os_version();
->>>>>>> 4fde628f
         let timestamp = Local::now().format("%Y%m%d").to_string();
 
         if let (Ok(commit_branch), Ok(default_branch), Ok(commit_sha), Ok(pipeline_source)) = (
@@ -119,18 +105,11 @@
             if github_event_name == "pull_request" {
                 debug!("Running in a PR");
                 tags.push(format!("pr-{github_event_number}-{image_version}"));
-<<<<<<< HEAD
-            } else if github_ref_name == "live" {
-                tags.push(image_version.to_string());
-                tags.push(format!("{image_version}-{timestamp}"));
-                tags.push("latest".to_string());
-=======
             } else if github_ref_name == "live" || github_ref_name == "main" {
                 tags.push(image_version.to_string());
                 tags.push(format!("{timestamp}-{image_version}"));
                 tags.push("latest".into());
                 tags.push(timestamp);
->>>>>>> 4fde628f
             } else {
                 tags.push(format!("br-{github_ref_name}-{image_version}"));
             }
@@ -166,7 +145,7 @@
         let mut recipe =
             serde_yaml::from_str::<Recipe>(&file).map_err(ops::serde_yaml_err(&file))?;
 
-        recipe.modules_ext.modules = Module::get_modules(&recipe.modules_ext.modules);
+        recipe.modules_ext.modules = Module::get_modules(&recipe.modules_ext.modules).into();
 
         Ok(recipe)
     }
@@ -223,19 +202,13 @@
     }
 }
 
-<<<<<<< HEAD
-#[derive(Serialize, Clone, Deserialize, Debug, Template, TypedBuilder)]
-#[template(path = "Containerfile.module", escape = "none")]
+#[derive(Default, Serialize, Clone, Deserialize, Debug, TypedBuilder)]
 pub struct ModuleExt<'a> {
-=======
-#[derive(Default, Serialize, Clone, Deserialize, Debug, TypedBuilder)]
-pub struct ModuleExt {
->>>>>>> 4fde628f
     #[builder(default, setter(into))]
     pub modules: Cow<'a, [Module<'a>]>,
 }
 
-impl ModuleExt {
+impl ModuleExt<'_> {
     /// # Parse a module file returning a [`ModuleExt`]
     ///
     /// # Errors
@@ -263,32 +236,21 @@
 }
 
 #[derive(Serialize, Deserialize, Debug, Clone, TypedBuilder)]
-<<<<<<< HEAD
 pub struct Module<'a> {
-    #[serde(rename = "type")]
-    #[builder(default, setter(into, strip_option))]
-    pub module_type: Option<Cow<'a, str>>,
-=======
-pub struct Module {
     #[builder(default, setter(into, strip_option))]
     #[serde(rename = "type", skip_serializing_if = "Option::is_none")]
-    pub module_type: Option<String>,
->>>>>>> 4fde628f
+    pub module_type: Option<Cow<'a, str>>,
 
     #[builder(default, setter(into, strip_option))]
-<<<<<<< HEAD
+    #[serde(rename = "from-file", skip_serializing_if = "Option::is_none")]
     pub from_file: Option<Cow<'a, str>>,
-=======
-    #[serde(rename = "from-file", skip_serializing_if = "Option::is_none")]
-    pub from_file: Option<String>,
->>>>>>> 4fde628f
 
     #[serde(flatten)]
     #[builder(default, setter(into))]
     pub config: IndexMap<String, Value>,
 }
 
-impl Module {
+impl Module<'_> {
     #[must_use]
     pub fn get_modules(modules: &[Self]) -> Vec<Self> {
         modules

use std::{
    env, fs,
    path::{Path, PathBuf},
    process,
};

use askama::Template;
use chrono::Local;
use indexmap::IndexMap;
use log::{debug, error, info, trace, warn};
use serde::{Deserialize, Serialize};
use serde_yaml::Value;
use typed_builder::TypedBuilder;

#[derive(Serialize, Clone, Deserialize, Debug, TypedBuilder)]
pub struct Recipe {
    #[builder(setter(into))]
    pub name: String,

    #[builder(setter(into))]
    pub description: String,

    #[serde(alias = "base-image")]
    #[builder(setter(into))]
    pub base_image: String,

    #[serde(alias = "image-version")]
    #[builder(setter(into))]
    pub image_version: String,

    #[serde(alias = "blue-build-tag")]
    #[builder(default, setter(into, strip_option))]
    pub blue_build_tag: Option<String>,

    #[serde(flatten)]
    pub modules_ext: ModuleExt,

    #[serde(flatten)]
    #[builder(setter(into))]
    pub extra: IndexMap<String, Value>,
}

impl Recipe {
    pub fn parse<P: AsRef<Path>>(recipe_path: &P) -> anyhow::Result<Self> {
        let recipe_path_string = recipe_path.as_ref().display().to_string();

        trace!("Recipe::parse_recipe({recipe_path_string})");
        debug!("Parsing recipe at {recipe_path_string}");

        let file = fs::read_to_string(recipe_path).unwrap_or_else(|e| {
            error!("Failed to read file {recipe_path_string}: {e}");
            process::exit(1);
        });

        trace!("Recipe contents {recipe_path_string}:\n{file}");

        serde_yaml::from_str::<Recipe>(file.as_str()).map_err(|e| {
            error!("Failed to parse recipe {recipe_path_string}: {e}");
            process::exit(1);
        })
    }

    #[must_use]
    pub fn generate_tags(&self) -> Vec<String> {
        trace!("Recipe::generate_tags()");
        debug!("Generating image tags for {}", &self.name);

        let mut tags: Vec<String> = Vec::new();
        let image_version = &self.image_version;
        let timestamp = Local::now().format("%Y%m%d").to_string();

        if let (Ok(commit_branch), Ok(default_branch), Ok(commit_sha), Ok(pipeline_source)) = (
            env::var("CI_COMMIT_REF_NAME"),
            env::var("CI_DEFAULT_BRANCH"),
            env::var("CI_COMMIT_SHORT_SHA"),
            env::var("CI_PIPELINE_SOURCE"),
        ) {
            trace!("CI_COMMIT_REF_NAME={commit_branch}, CI_DEFAULT_BRANCH={default_branch},CI_COMMIT_SHORT_SHA={commit_sha}, CI_PIPELINE_SOURCE={pipeline_source}");
            warn!("Detected running in Gitlab, pulling information from CI variables");

            if let Ok(mr_iid) = env::var("CI_MERGE_REQUEST_IID") {
                trace!("CI_MERGE_REQUEST_IID={mr_iid}");
                if pipeline_source == "merge_request_event" {
                    debug!("Running in a MR");
                    tags.push(format!("mr-{mr_iid}-{image_version}"));
                }
            }

            if default_branch == commit_branch {
                debug!("Running on the default branch");
                tags.push(image_version.to_string());
                tags.push(format!("{image_version}-{timestamp}"));
                tags.push(timestamp);
            } else {
                debug!("Running on branch {commit_branch}");
                tags.push(format!("{commit_branch}-{image_version}"));
            }

            tags.push(format!("{commit_sha}-{image_version}"));
        } else if let (
            Ok(github_event_name),
            Ok(github_event_number),
            Ok(github_sha),
            Ok(github_ref_name),
        ) = (
            env::var("GITHUB_EVENT_NAME"),
            env::var("PR_EVENT_NUMBER"),
            env::var("GITHUB_SHA"),
            env::var("GITHUB_REF_NAME"),
        ) {
            trace!("GITHUB_EVENT_NAME={github_event_name},PR_EVENT_NUMBER={github_event_number},GITHUB_SHA={github_sha},GITHUB_REF_NAME={github_ref_name}");
            warn!("Detected running in Github, pulling information from GITHUB variables");

            let mut short_sha = github_sha;
            short_sha.truncate(7);

            if github_event_name == "pull_request" {
                debug!("Running in a PR");
                tags.push(format!("pr-{github_event_number}-{image_version}"));
            } else if github_ref_name == "live" {
                tags.push(image_version.to_owned());
                tags.push(format!("{image_version}-{timestamp}"));
                tags.push("latest".to_string());
            } else {
                tags.push(format!("br-{github_ref_name}-{image_version}"));
            }
            tags.push(format!("{short_sha}-{image_version}"));
        } else {
            warn!("Running locally");
            tags.push(format!("{image_version}-local"));
        }
        info!("Finished generating tags!");
        debug!("Tags: {tags:#?}");
        tags
    }
}

#[derive(Serialize, Clone, Deserialize, Debug, TypedBuilder)]
pub struct ModuleExt {
    #[builder(default, setter(into))]
    pub modules: Vec<Module>,
}

#[derive(Serialize, Deserialize, Debug, Clone, TypedBuilder)]
pub struct Module {
    #[serde(rename = "type")]
    #[builder(default, setter(into, strip_option))]
    pub module_type: Option<String>,

    #[serde(rename = "from-file")]
    #[builder(default, setter(into, strip_option))]
    pub from_file: Option<String>,

    #[serde(flatten)]
    #[builder(default, setter(into))]
    pub config: IndexMap<String, Value>,
}

// ======================================================== //
// ========================= Helpers ====================== //
<<<<<<< HEAD
// ======================================================== //

fn get_containerfile_list(module: &Module) -> Option<Vec<String>> {
    if module.module_type.as_ref()? == "containerfile" {
        Some(
            module
                .config
                .get("containerfiles")?
                .as_sequence()?
                .iter()
                .filter_map(|t| Some(t.as_str()?.to_owned()))
                .collect(),
        )
    } else {
        None
    }
}

fn print_containerfile(containerfile: &str) -> String {
    trace!("print_containerfile({containerfile})");
    debug!("Loading containerfile contents for {containerfile}");

    let path = format!("config/containerfiles/{containerfile}/Containerfile");

    let file = fs::read_to_string(&path).unwrap_or_else(|e| {
        error!("Failed to read file {path}: {e}");
        process::exit(1);
    });

    trace!("Containerfile contents {path}:\n{file}");

    file
}

pub fn get_module_from_file(file_name: &str) -> String {
    trace!("get_module_from_file({file_name})");

    let io_err_fn = |e| {
        error!("Failed to read module {file_name}: {e}");
        process::exit(1);
    };

    let root_path = env::current_dir().unwrap();
    let file = fs::read_to_string(root_path.join(file_name)).unwrap_or_else(io_err_fn);

    let serde_err_fn = |e| {
        error!("Failed to deserialize module {file_name}: {e}");
        process::exit(1);
    };

    let template_err_fn = |e| {
        error!("Failed to render module {file_name}: {e}");
        process::exit(1);
    };

    serde_yaml::from_str::<ModuleExt>(file.as_str()).map_or_else(
        |_| {
            let module = serde_yaml::from_str::<Module>(file.as_str()).unwrap_or_else(serde_err_fn);
            ModuleExt::builder()
                .modules(vec![module])
                .build()
                .render()
                .unwrap_or_else(template_err_fn)
        },
        |module_ext| module_ext.render().unwrap_or_else(template_err_fn),
    )
}

fn print_module_context(module: &Module) -> String {
    serde_json::to_string(module).unwrap_or_else(|e| {
        error!("Failed to parse module: {e}");
        process::exit(1);
    })
}
=======
// ======================================================== //
>>>>>>> bdbbcea7
<|MERGE_RESOLUTION|>--- conflicted
+++ resolved
@@ -154,85 +154,4 @@
     #[serde(flatten)]
     #[builder(default, setter(into))]
     pub config: IndexMap<String, Value>,
-}
-
-// ======================================================== //
-// ========================= Helpers ====================== //
-<<<<<<< HEAD
-// ======================================================== //
-
-fn get_containerfile_list(module: &Module) -> Option<Vec<String>> {
-    if module.module_type.as_ref()? == "containerfile" {
-        Some(
-            module
-                .config
-                .get("containerfiles")?
-                .as_sequence()?
-                .iter()
-                .filter_map(|t| Some(t.as_str()?.to_owned()))
-                .collect(),
-        )
-    } else {
-        None
-    }
-}
-
-fn print_containerfile(containerfile: &str) -> String {
-    trace!("print_containerfile({containerfile})");
-    debug!("Loading containerfile contents for {containerfile}");
-
-    let path = format!("config/containerfiles/{containerfile}/Containerfile");
-
-    let file = fs::read_to_string(&path).unwrap_or_else(|e| {
-        error!("Failed to read file {path}: {e}");
-        process::exit(1);
-    });
-
-    trace!("Containerfile contents {path}:\n{file}");
-
-    file
-}
-
-pub fn get_module_from_file(file_name: &str) -> String {
-    trace!("get_module_from_file({file_name})");
-
-    let io_err_fn = |e| {
-        error!("Failed to read module {file_name}: {e}");
-        process::exit(1);
-    };
-
-    let root_path = env::current_dir().unwrap();
-    let file = fs::read_to_string(root_path.join(file_name)).unwrap_or_else(io_err_fn);
-
-    let serde_err_fn = |e| {
-        error!("Failed to deserialize module {file_name}: {e}");
-        process::exit(1);
-    };
-
-    let template_err_fn = |e| {
-        error!("Failed to render module {file_name}: {e}");
-        process::exit(1);
-    };
-
-    serde_yaml::from_str::<ModuleExt>(file.as_str()).map_or_else(
-        |_| {
-            let module = serde_yaml::from_str::<Module>(file.as_str()).unwrap_or_else(serde_err_fn);
-            ModuleExt::builder()
-                .modules(vec![module])
-                .build()
-                .render()
-                .unwrap_or_else(template_err_fn)
-        },
-        |module_ext| module_ext.render().unwrap_or_else(template_err_fn),
-    )
-}
-
-fn print_module_context(module: &Module) -> String {
-    serde_json::to_string(module).unwrap_or_else(|e| {
-        error!("Failed to parse module: {e}");
-        process::exit(1);
-    })
-}
-=======
-// ======================================================== //
->>>>>>> bdbbcea7
+}
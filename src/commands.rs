--- conflicted
+++ resolved
@@ -13,23 +13,16 @@
 pub mod generate;
 #[cfg(feature = "iso")]
 pub mod generate_iso;
-<<<<<<< HEAD
 #[cfg(feature = "init")]
 pub mod init;
-=======
-#[cfg(feature = "login")]
-pub mod login;
-#[cfg(feature = "validate")]
-pub mod validate;
-// #[cfg(feature = "init")]
-// pub mod init;
->>>>>>> 3674f83f
 #[cfg(not(feature = "switch"))]
 pub mod local;
 #[cfg(feature = "login")]
 pub mod login;
 #[cfg(feature = "switch")]
 pub mod switch;
+#[cfg(feature = "validate")]
+pub mod validate;
 
 pub trait BlueBuildCommand {
     /// Runs the command and returns a result
@@ -124,7 +117,6 @@
     #[cfg(feature = "login")]
     Login(login::LoginCommand),
 
-<<<<<<< HEAD
     /// Create a new bluebuild project.
     #[cfg(feature = "init")]
     New(init::NewCommand),
@@ -132,12 +124,11 @@
     /// Create a new bluebuild project.
     #[cfg(feature = "init")]
     Init(init::InitCommand),
-=======
+
     /// Validate your recipe file and display
     /// errors to help fix problems.
     #[cfg(feature = "validate")]
     Validate(Box<validate::ValidateCommand>),
->>>>>>> 3674f83f
 
     // /// Initialize a new Ublue Starting Point repo
     // #[cfg(feature = "init")]

use std::path::PathBuf;

use log::error;

use clap::{command, crate_authors, Parser, Subcommand};
use clap_verbosity_flag::{InfoLevel, Verbosity};

use crate::shadow;

pub mod bug_report;
pub mod build;
pub mod completions;
pub mod generate;
<<<<<<< HEAD
#[cfg(feature = "init")]
pub mod init;
=======
#[cfg(feature = "iso")]
pub mod generate_iso;
#[cfg(feature = "login")]
pub mod login;
// #[cfg(feature = "init")]
// pub mod init;
>>>>>>> f0679fdd
#[cfg(not(feature = "switch"))]
pub mod local;
#[cfg(feature = "login")]
pub mod login;
#[cfg(feature = "switch")]
pub mod switch;

pub trait BlueBuildCommand {
    /// Runs the command and returns a result
    /// of the execution
    ///
    /// # Errors
    /// Can return an `anyhow` Error
    fn try_run(&mut self) -> miette::Result<()>;

    /// Runs the command and exits if there is an error.
    fn run(&mut self) {
        if let Err(e) = self.try_run() {
            error!("Failed:\n{e:?}");
            std::process::exit(1);
        }
        std::process::exit(0);
    }
}

#[derive(Parser, Debug)]
#[clap(
    name = "BlueBuild",
    about,
    long_about = None,
    author=crate_authors!(),
    version=shadow::PKG_VERSION,
    long_version=shadow::CLAP_LONG_VERSION,
)]
pub struct BlueBuildArgs {
    #[command(subcommand)]
    pub command: CommandArgs,

    /// The directory to output build logs.
    #[arg(long)]
    pub log_out: Option<PathBuf>,

    #[clap(flatten)]
    pub verbosity: Verbosity<InfoLevel>,
}

#[derive(Debug, Subcommand)]
pub enum CommandArgs {
    /// Build an image from a recipe
    Build(build::BuildCommand),

    /// Generate a Containerfile from a recipe
    #[clap(visible_alias = "template")]
    Generate(generate::GenerateCommand),

    /// Generate an ISO for an image or recipe.
    #[cfg(feature = "iso")]
    GenerateIso(generate_iso::GenerateIsoCommand),

    /// Upgrade your current OS with the
    /// local image saved at `/etc/bluebuild/`.
    ///
    /// This requires having rebased already onto
    /// a local archive already by using the `rebase`
    /// subcommand.
    ///
    /// NOTE: This can only be used if you have `rpm-ostree`
    /// installed. This image will not be signed.
    #[command(visible_alias("update"))]
    #[cfg(not(feature = "switch"))]
    Upgrade(local::UpgradeCommand),

    /// Rebase your current OS onto the image
    /// being built.
    ///
    /// This will create a tarball of your image at
    /// `/etc/bluebuild/` and invoke `rpm-ostree` to
    /// rebase onto the image using `oci-archive`.
    ///
    /// NOTE: This can only be used if you have `rpm-ostree`
    /// installed. This image will not be signed.
    #[cfg(not(feature = "switch"))]
    Rebase(local::RebaseCommand),

    /// Switch your current OS onto the image
    /// being built.
    ///
    /// This will create a tarball of your image at
    /// `/etc/bluebuild/` and invoke `rpm-ostree` to
    /// rebase/upgrade onto the image using `oci-archive`.
    ///
    /// NOTE: This can only be used if you have `rpm-ostree`
    /// installed. This image will not be signed.
    #[cfg(feature = "switch")]
    Switch(switch::SwitchCommand),

    /// Login to all services used for building.
    #[cfg(feature = "login")]
    Login(login::LoginCommand),

    /// Create a new bluebuild project.
    #[cfg(feature = "init")]
    New(init::NewCommand),

    /// Create a new bluebuild project.
    #[cfg(feature = "init")]
    Init(init::InitCommand),

    // /// Initialize a new Ublue Starting Point repo
    // #[cfg(feature = "init")]
    // Init(init::InitCommand),

    // #[cfg(feature = "init")]
    // New(init::NewCommand),
    /// Create a pre-populated GitHub issue with information about your configuration
    BugReport(bug_report::BugReportCommand),

    /// Generate shell completions for your shell to stdout
    Completions(completions::CompletionsCommand),
}

#[cfg(test)]
mod test {
    use clap::CommandFactory;

    use super::BlueBuildArgs;

    #[test]
    fn test_cli() {
        BlueBuildArgs::command().debug_assert();
    }
}<|MERGE_RESOLUTION|>--- conflicted
+++ resolved
@@ -11,17 +11,10 @@
 pub mod build;
 pub mod completions;
 pub mod generate;
-<<<<<<< HEAD
+#[cfg(feature = "iso")]
+pub mod generate_iso;
 #[cfg(feature = "init")]
 pub mod init;
-=======
-#[cfg(feature = "iso")]
-pub mod generate_iso;
-#[cfg(feature = "login")]
-pub mod login;
-// #[cfg(feature = "init")]
-// pub mod init;
->>>>>>> f0679fdd
 #[cfg(not(feature = "switch"))]
 pub mod local;
 #[cfg(feature = "login")]

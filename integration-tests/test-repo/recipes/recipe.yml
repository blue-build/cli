name: cli/test
<<<<<<< HEAD
=======
alt-tags:
  - gts
  - stable
>>>>>>> ab87f654
description: This is my personal OS image.
base-image: ghcr.io/ublue-os/silverblue-main
image-version: 40
stages:
  - from-file: stages.yml
modules:
  - from-file: akmods.yml
  - from-file: flatpaks.yml

  - type: files
    files:
      - usr: /usr

  - type: script
    scripts:
      - example.sh

  - type: rpm-ostree
    repos:
      - https://copr.fedorainfracloud.org/coprs/atim/starship/repo/fedora-%OS_VERSION%/atim-starship-fedora-%OS_VERSION%.repo
    install:
      - micro
      - starship
    remove:
      - firefox
      - firefox-langpacks

  - type: signing

  - type: test-module

  - type: containerfile
    containerfiles:
      - labels
    snippets:
      - RUN echo "This is a snippet" && ostree container commit

  - type: copy
    from: alpine-test
    src: /test.txt
    dest: /
  - type: copy
    from: ubuntu-test
    src: /test.txt
    dest: /
  - type: copy
    from: debian-test
    src: /test.txt
    dest: /
  - type: copy
    from: fedora-test
    src: /test.txt
    dest: /<|MERGE_RESOLUTION|>--- conflicted
+++ resolved
@@ -1,10 +1,4 @@
 name: cli/test
-<<<<<<< HEAD
-=======
-alt-tags:
-  - gts
-  - stable
->>>>>>> ab87f654
 description: This is my personal OS image.
 base-image: ghcr.io/ublue-os/silverblue-main
 image-version: 40

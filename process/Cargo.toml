[package]
name = "blue-build-process-management"
description.workspace = true
edition.workspace = true
repository.workspace = true
license.workspace = true
categories.workspace = true
version.workspace = true

[lib]
path = "process.rs"

[dependencies]
anyhow = "1"
blue-build-utils = { version = "=0.8.17", path = "../utils" }
expect-exit = "0.5"
indicatif-log-bridge = "0.2"
lenient_semver = "0.4"
log4rs = { version = "1", features = ["background_rotation"] }
nu-ansi-term = { version = "0.50", features = ["gnu_legacy"] }
nix = { version = "0.29", features = ["signal"] }
once_cell = "1"
os_pipe = { version = "1", features = ["io_safety"] }
rand = "0.8"
semver = { version = "1", features = ["serde"] }
signal-hook = { version = "0.3", features = ["extended-siginfo"] }
sigstore = { version = "0.10", features = ["full-rustls-tls", "cached-client", "sigstore-trust-root", "sign"], default-features = false, optional = true }
tokio = { version = "1.39.2", features = ["rt", "rt-multi-thread"], optional = true }
zeroize = { version = "1", features = ["aarch64", "derive", "serde"] }

chrono.workspace = true
clap = { workspace = true, features = ["derive", "env"] }
colored.workspace = true
indicatif.workspace = true
indexmap.workspace = true
log.workspace = true
miette.workspace = true
oci-distribution.workspace = true
serde.workspace = true
serde_json.workspace = true
tempdir.workspace = true
bon.workspace = true
users.workspace = true
uuid.workspace = true

[dev-dependencies]
rstest.workspace = true
blue-build-utils = { version = "=0.8.17", path = "../utils", features = ["test"]  }

[lints]
workspace = true

[features]
<<<<<<< HEAD
sigstore = ["dep:tokio", "dep:sigstore"]

[patch.crates-io]
sigstore = { git = "https://github.com/gmpinder/sigstore-rs.git", rev = "300910f0fd0c12f402e80c998b9109fcddf216ef" }
=======
sigstore = ["dep:tokio", "dep:sigstore"]
>>>>>>> f0679fdd
<|MERGE_RESOLUTION|>--- conflicted
+++ resolved
@@ -51,11 +51,4 @@
 workspace = true
 
 [features]
-<<<<<<< HEAD
-sigstore = ["dep:tokio", "dep:sigstore"]
-
-[patch.crates-io]
-sigstore = { git = "https://github.com/gmpinder/sigstore-rs.git", rev = "300910f0fd0c12f402e80c998b9109fcddf216ef" }
-=======
-sigstore = ["dep:tokio", "dep:sigstore"]
->>>>>>> f0679fdd
+sigstore = ["dep:tokio", "dep:sigstore"]
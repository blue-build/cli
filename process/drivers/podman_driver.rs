use std::{
    ops::Not,
    path::Path,
    process::{Command, ExitStatus},
};

use blue_build_utils::{
    constants::USER,
    container::{ContainerId, MountId},
    credentials::Credentials,
    get_env_var,
    secret::SecretArgs,
    semver::Version,
    sudo_cmd,
};
use colored::Colorize;
use comlexr::{cmd, pipe};
<<<<<<< HEAD
use indicatif::{ProgressBar, ProgressStyle};
use log::{debug, error, info, trace, warn};
use miette::{Context, IntoDiagnostic, Report, Result, bail, miette};
=======
use log::{debug, error, info, trace};
use miette::{Context, IntoDiagnostic, Result, bail};
>>>>>>> a14475b8
use oci_distribution::Reference;
use serde::Deserialize;
use tempfile::TempDir;

use super::{
    ContainerMountDriver, RechunkDriver,
    opts::{
        ContainerOpts, CreateContainerOpts, PruneOpts, RemoveContainerOpts, RemoveImageOpts,
        VolumeOpts,
    },
};
use crate::{
    drivers::{
<<<<<<< HEAD
        BuildDriver, DriverVersion, InspectDriver, RunDriver,
        opts::{
            BuildOpts, GetMetadataOpts, ManifestCreateOpts, ManifestPushOpts, PushOpts, RunOpts,
            RunOptsEnv, RunOptsVolume, TagOpts,
        },
        types::ImageMetadata,
=======
        BuildDriver, DriverVersion, RunDriver,
        opts::{BuildOpts, PushOpts, RunOpts, RunOptsEnv, RunOptsVolume, TagOpts},
>>>>>>> a14475b8
    },
    logging::CommandLogging,
    signal_handler::{ContainerRuntime, ContainerSignalId, add_cid, remove_cid},
};

const SUDO_PROMPT: &str = "Password for %u required to run 'podman' as privileged";

#[derive(Debug, Deserialize)]
struct PodmanVersionJsonClient {
    #[serde(alias = "Version")]
    pub version: Version,
}

#[derive(Debug, Deserialize)]
struct PodmanVersionJson {
    #[serde(alias = "Client")]
    pub client: PodmanVersionJsonClient,
}

#[derive(Debug)]
pub struct PodmanDriver;

impl PodmanDriver {
    /// Copy an image from the user container
    /// store to the root container store for
    /// booting off of.
    ///
    /// # Errors
    /// Will error if the image can't be copied.
    pub fn copy_image_to_root_store(image: &Reference) -> Result<()> {
        let image = image.whole();
        let status = {
            let c = sudo_cmd!(
                prompt = SUDO_PROMPT,
                "podman",
                "image",
                "scp",
                format!("{}@localhost::{image}", get_env_var(USER)?),
                "root@localhost::"
            );
            trace!("{c:?}");
            c
        }
        .build_status(&image, "Copying image to root container store")
        // .status()
        .into_diagnostic()?;

        if status.success().not() {
            bail!(
                "Failed to copy image {} to root container store",
                image.bold()
            );
        }

        Ok(())
    }
}

impl DriverVersion for PodmanDriver {
    // First podman version to use buildah v1.24
    // https://github.com/containers/podman/blob/main/RELEASE_NOTES.md#400
    const VERSION_REQ: &'static str = ">=4";

    fn version() -> Result<Version> {
        trace!("PodmanDriver::version()");

        let output = {
            let c = cmd!("podman", "version", "-f", "json");
            trace!("{c:?}");
            c
        }
        .output()
        .into_diagnostic()?;

        let version_json: PodmanVersionJson = serde_json::from_slice(&output.stdout)
            .inspect_err(|e| error!("{e}: {}", String::from_utf8_lossy(&output.stdout)))
            .into_diagnostic()?;
        trace!("{version_json:#?}");

        Ok(version_json.client.version)
    }
}

impl BuildDriver for PodmanDriver {
    fn build(opts: BuildOpts) -> Result<()> {
        trace!("PodmanDriver::build({opts:#?})");

        let temp_dir = TempDir::new()
            .into_diagnostic()
            .wrap_err("Failed to create temporary directory for secrets")?;

        let command = sudo_cmd!(
            prompt = SUDO_PROMPT,
            sudo_check = opts.privileged,
            "podman",
            "build",
            if let Some(platform) = opts.platform => [
                "--platform",
                platform.to_string(),
            ],
            if let Some(cache_from) = opts.cache_from.as_ref() => [
                "--cache-from",
                format!(
                    "{}/{}",
                    cache_from.registry(),
                    cache_from.repository()
                ),
            ],
            if let Some(cache_to) = opts.cache_to.as_ref() => [
                "--cache-to",
                format!(
                    "{}/{}",
                    cache_to.registry(),
                    cache_to.repository()
                ),
            ],
            "--pull=true",
            if opts.host_network => "--net=host",
            format!("--layers={}", !opts.squash),
            "-f",
            opts.containerfile,
            "-t",
            opts.image.to_string(),
            for opts.secrets.args(&temp_dir)?,
            if opts.secrets.ssh() => "--ssh",
            ".",
        );

        trace!("{command:?}");
        let status = command
            .build_status(opts.image.to_string(), "Building Image")
            .into_diagnostic()?;

        if status.success() {
            info!("Successfully built {}", opts.image);
        } else {
            bail!("Failed to build {}", opts.image);
        }
        Ok(())
    }

    fn tag(opts: TagOpts) -> Result<()> {
        trace!("PodmanDriver::tag({opts:#?})");

        let dest_image_str = opts.dest_image.to_string();

        let mut command = sudo_cmd!(
            prompt = SUDO_PROMPT,
            sudo_check = opts.privileged,
            "podman",
            "tag",
            opts.src_image.to_string(),
            &dest_image_str
        );

        trace!("{command:?}");
        let status = command.status().into_diagnostic()?;

        if status.success() {
            info!("Successfully tagged {}!", dest_image_str.bold().green());
        } else {
            bail!("Failed to tag image {}", dest_image_str.bold().red());
        }
        Ok(())
    }

    fn push(opts: PushOpts) -> Result<()> {
        trace!("PodmanDriver::push({opts:#?})");

        let image_str = opts.image.to_string();

        let command = sudo_cmd!(
            prompt = SUDO_PROMPT,
            sudo_check = opts.privileged,
            "podman",
            "push",
            format!(
                "--compression-format={}",
                opts.compression_type.unwrap_or_default()
            ),
            &image_str,
        );

        trace!("{command:?}");
        let status = command
            .build_status(&image_str, "Pushing Image")
            .into_diagnostic()?;

        if status.success() {
            info!("Successfully pushed {}!", image_str.bold().green());
        } else {
            bail!("Failed to push image {}", image_str.bold().red());
        }
        Ok(())
    }

    fn login() -> Result<()> {
        trace!("PodmanDriver::login()");

        if let Some(Credentials {
            registry,
            username,
            password,
        }) = Credentials::get()
        {
            let output = pipe!(
                stdin = password;
                {
                    let c = cmd!(
                        "podman",
                        "login",
                        "-u",
                        username,
                        "--password-stdin",
                        registry,
                    );
                    trace!("{c:?}");
                    c
                }
            )
            .output()
            .into_diagnostic()?;

            if !output.status.success() {
                let err_out = String::from_utf8_lossy(&output.stderr);
                bail!("Failed to login for podman:\n{}", err_out.trim());
            }
            debug!("Logged into {registry}");
        }
        Ok(())
    }

    fn prune(opts: PruneOpts) -> Result<()> {
        trace!("PodmanDriver::prune({opts:?})");

        let status = {
            let c = cmd!(
                "podman",
                "system",
                "prune",
                "--force",
                if opts.all => "--all",
                if opts.volumes => "--volumes",
            );
            trace!("{c:?}");
            c
        }
        .message_status("podman system prune", "Pruning Podman System")
        .into_diagnostic()?;

        if !status.success() {
            bail!("Failed to prune podman");
        }

        Ok(())
    }

<<<<<<< HEAD
    fn manifest_create(opts: ManifestCreateOpts) -> Result<()> {
        let output = {
            let c = cmd!("podman", "manifest", "rm", opts.final_image.to_string());
            trace!("{c:?}");
            c
        }
        .output()
        .into_diagnostic()?;

        if output.status.success() {
            warn!(
                "Existing image manifest {} exists, removing...",
                opts.final_image
            );
        }

        let status = {
            let c = cmd!(
                "podman",
                "manifest",
                "create",
                opts.final_image.to_string(),
                for image in opts.image_list => image.to_string(),
            );
            trace!("{c:?}");
            c
        }
        .status()
        .into_diagnostic()?;

        if !status.success() {
            bail!("Failed to create manifest for {}", opts.final_image);
        }

        Ok(())
    }

    fn manifest_push(opts: ManifestPushOpts) -> Result<()> {
        let status = {
            let c = cmd!(
                "podman",
                "manifest",
                "push",
                opts.final_image.to_string(),
                format!("docker://{}", opts.final_image),
            );
            trace!("{c:?}");
            c
        }
        .status()
        .into_diagnostic()?;

        if !status.success() {
            bail!("Failed to create manifest for {}", opts.final_image);
        }

        Ok(())
    }
}

impl InspectDriver for PodmanDriver {
    fn get_metadata(opts: GetMetadataOpts) -> Result<ImageMetadata> {
        #[cached(
            result = true,
            key = "String",
            convert = r#"{ format!("{}-{:?}", opts.image, opts.platform)}"#,
            sync_writes = "by_key"
        )]
        fn inner(opts: GetMetadataOpts) -> Result<ImageMetadata> {
            trace!("PodmanDriver::get_metadata({opts:#?})");

            let image_str = opts.image.to_string();

            let progress = Logger::multi_progress().add(
                ProgressBar::new_spinner()
                    .with_style(ProgressStyle::default_spinner())
                    .with_message(format!(
                        "Inspecting metadata for {}, pulling image...",
                        image_str.bold()
                    )),
            );
            progress.enable_steady_tick(Duration::from_millis(100));

            let output = {
                let c = cmd!(
                    "podman",
                    "pull",
                    if let Some(platform) = opts.platform => [
                        "--platform",
                        platform.to_string(),
                    ],
                    &image_str,
                );
                trace!("{c:?}");
                c
            }
            .output()
            .into_diagnostic()?;

            if !output.status.success() {
                bail!("Failed to pull {} for inspection!", image_str.bold().red());
            }

            let output = {
                let c = cmd!("podman", "image", "inspect", "--format=json", &image_str);
                trace!("{c:?}");
                c
            }
            .output()
            .into_diagnostic()?;

            progress.finish_and_clear();
            Logger::multi_progress().remove(&progress);

            if output.status.success() {
                debug!("Successfully inspected image {}!", image_str.bold().green());
            } else {
                bail!("Failed to inspect image {}", image_str.bold().red());
            }
            serde_json::from_slice::<Vec<PodmanImageMetadata>>(&output.stdout)
                .into_diagnostic()
                .inspect(|metadata| trace!("{metadata:#?}"))
                .and_then(TryFrom::try_from)
                .inspect(|metadata| trace!("{metadata:#?}"))
        }

        if opts.no_cache {
            inner_no_cache(opts)
        } else {
            inner(opts)
        }
    }
}

=======
>>>>>>> a14475b8
impl ContainerMountDriver for PodmanDriver {
    fn mount_container(opts: ContainerOpts) -> Result<MountId> {
        let output = {
            let c = sudo_cmd!(
                prompt = SUDO_PROMPT,
                sudo_check = opts.privileged,
                "podman",
                "mount",
                opts.container_id,
            );
            trace!("{c:?}");
            c
        }
        .output()
        .into_diagnostic()?;

        if !output.status.success() {
            bail!("Failed to mount container {}", opts.container_id);
        }

        Ok(MountId(
            String::from_utf8(output.stdout.trim_ascii().to_vec()).into_diagnostic()?,
        ))
    }

    fn unmount_container(opts: ContainerOpts) -> Result<()> {
        let output = {
            let c = sudo_cmd!(
                prompt = SUDO_PROMPT,
                sudo_check = opts.privileged,
                "podman",
                "unmount",
                opts.container_id
            );
            trace!("{c:?}");
            c
        }
        .output()
        .into_diagnostic()?;

        if !output.status.success() {
            bail!("Failed to unmount container {}", opts.container_id);
        }

        Ok(())
    }

    fn remove_volume(opts: VolumeOpts) -> Result<()> {
        let output = {
            let c = sudo_cmd!(
                prompt = SUDO_PROMPT,
                sudo_check = opts.privileged,
                "podman",
                "volume",
                "rm",
                opts.volume_id
            );
            trace!("{c:?}");
            c
        }
        .output()
        .into_diagnostic()?;

        if !output.status.success() {
            bail!("Failed to remove volume {}", &opts.volume_id);
        }

        Ok(())
    }
}

impl RechunkDriver for PodmanDriver {}

impl RunDriver for PodmanDriver {
    fn run(opts: RunOpts) -> Result<ExitStatus> {
        trace!("PodmanDriver::run({opts:#?})");

        let cid_path = TempDir::new().into_diagnostic()?;
        let cid_file = cid_path.path().join("cid");

        let cid = ContainerSignalId::new(&cid_file, ContainerRuntime::Podman, opts.privileged);

        add_cid(&cid);

        let status = podman_run(opts, &cid_file)
            .build_status(opts.image, "Running container")
            .into_diagnostic()?;

        remove_cid(&cid);

        Ok(status)
    }

    fn run_output(opts: RunOpts) -> Result<std::process::Output> {
        trace!("PodmanDriver::run_output({opts:#?})");

        let cid_path = TempDir::new().into_diagnostic()?;
        let cid_file = cid_path.path().join("cid");

        let cid = ContainerSignalId::new(&cid_file, ContainerRuntime::Podman, opts.privileged);

        add_cid(&cid);

        let output = podman_run(opts, &cid_file).output().into_diagnostic()?;

        remove_cid(&cid);

        Ok(output)
    }

    fn create_container(opts: CreateContainerOpts) -> Result<ContainerId> {
        trace!("PodmanDriver::create_container({opts:?})");

        let output = {
            let c = sudo_cmd!(
                prompt = SUDO_PROMPT,
                sudo_check = opts.privileged,
                "podman",
                "create",
                opts.image.to_string(),
                "bash"
            );
            trace!("{c:?}");
            c
        }
        .output()
        .into_diagnostic()?;

        if !output.status.success() {
            bail!("Failed to create a container from image {}", opts.image);
        }

        Ok(ContainerId(
            String::from_utf8(output.stdout.trim_ascii().to_vec()).into_diagnostic()?,
        ))
    }

    fn remove_container(opts: RemoveContainerOpts) -> Result<()> {
        trace!("PodmanDriver::remove_container({opts:?})");

        let output = {
            let c = sudo_cmd!(
                prompt = SUDO_PROMPT,
                sudo_check = opts.privileged,
                "podman",
                "rm",
                opts.container_id,
            );
            trace!("{c:?}");
            c
        }
        .output()
        .into_diagnostic()?;

        if !output.status.success() {
            bail!("Failed to remove container {}", opts.container_id);
        }

        Ok(())
    }

    fn remove_image(opts: RemoveImageOpts) -> Result<()> {
        trace!("PodmanDriver::remove_image({opts:?})");

        let output = {
            let c = sudo_cmd!(
                prompt = SUDO_PROMPT,
                sudo_check = opts.privileged,
                "podman",
                "rmi",
                opts.image.to_string()
            );
            trace!("{c:?}");
            c
        }
        .output()
        .into_diagnostic()?;

        if !output.status.success() {
            bail!("Failed to remove the image {}", opts.image);
        }

        Ok(())
    }

    fn list_images(privileged: bool) -> Result<Vec<Reference>> {
        #[derive(Deserialize)]
        #[serde(rename_all = "PascalCase")]
        struct Image {
            names: Option<Vec<String>>,
        }

        trace!("PodmanDriver::list_images({privileged})");

        let output = {
            let c = sudo_cmd!(
                prompt = SUDO_PROMPT,
                sudo_check = privileged,
                "podman",
                "images",
                "--format",
                "json"
            );
            trace!("{c:?}");
            c
        }
        .output()
        .into_diagnostic()?;

        if !output.status.success() {
            bail!("Failed to list images");
        }

        let images: Vec<Image> = serde_json::from_slice(&output.stdout).into_diagnostic()?;

        images
            .into_iter()
            .filter_map(|image| image.names)
            .flat_map(|names| {
                names
                    .into_iter()
                    .map(|name| name.parse::<Reference>().into_diagnostic())
            })
            .collect()
    }
}

fn podman_run(opts: RunOpts, cid_file: &Path) -> Command {
    let command = sudo_cmd!(
        prompt = SUDO_PROMPT,
        sudo_check = opts.privileged,
        "podman",
        "run",
        format!("--cidfile={}", cid_file.display()),
        if opts.privileged => [
            "--privileged",
            "--network=host",
        ],
        if opts.remove => "--rm",
        if opts.pull => "--pull=always",
        if let Some(user) = opts.user.as_ref() => format!("--user={user}"),
        for RunOptsVolume { path_or_vol_name, container_path } in opts.volumes.iter() => [
            "--volume",
            format!("{path_or_vol_name}:{container_path}"),
        ],
        for RunOptsEnv { key, value } in opts.env_vars.iter() => [
            "--env",
            format!("{key}={value}"),
        ],
        opts.image,
        for arg in opts.args.iter() => &**arg,
    );
    trace!("{command:?}");

    command
}<|MERGE_RESOLUTION|>--- conflicted
+++ resolved
@@ -15,14 +15,8 @@
 };
 use colored::Colorize;
 use comlexr::{cmd, pipe};
-<<<<<<< HEAD
-use indicatif::{ProgressBar, ProgressStyle};
 use log::{debug, error, info, trace, warn};
-use miette::{Context, IntoDiagnostic, Report, Result, bail, miette};
-=======
-use log::{debug, error, info, trace};
 use miette::{Context, IntoDiagnostic, Result, bail};
->>>>>>> a14475b8
 use oci_distribution::Reference;
 use serde::Deserialize;
 use tempfile::TempDir;
@@ -36,17 +30,11 @@
 };
 use crate::{
     drivers::{
-<<<<<<< HEAD
-        BuildDriver, DriverVersion, InspectDriver, RunDriver,
+        BuildDriver, DriverVersion, RunDriver,
         opts::{
-            BuildOpts, GetMetadataOpts, ManifestCreateOpts, ManifestPushOpts, PushOpts, RunOpts,
-            RunOptsEnv, RunOptsVolume, TagOpts,
+            BuildOpts, ManifestCreateOpts, ManifestPushOpts, PushOpts, RunOpts, RunOptsEnv,
+            RunOptsVolume, TagOpts,
         },
-        types::ImageMetadata,
-=======
-        BuildDriver, DriverVersion, RunDriver,
-        opts::{BuildOpts, PushOpts, RunOpts, RunOptsEnv, RunOptsVolume, TagOpts},
->>>>>>> a14475b8
     },
     logging::CommandLogging,
     signal_handler::{ContainerRuntime, ContainerSignalId, add_cid, remove_cid},
@@ -304,7 +292,6 @@
         Ok(())
     }
 
-<<<<<<< HEAD
     fn manifest_create(opts: ManifestCreateOpts) -> Result<()> {
         let output = {
             let c = cmd!("podman", "manifest", "rm", opts.final_image.to_string());
@@ -365,82 +352,6 @@
     }
 }
 
-impl InspectDriver for PodmanDriver {
-    fn get_metadata(opts: GetMetadataOpts) -> Result<ImageMetadata> {
-        #[cached(
-            result = true,
-            key = "String",
-            convert = r#"{ format!("{}-{:?}", opts.image, opts.platform)}"#,
-            sync_writes = "by_key"
-        )]
-        fn inner(opts: GetMetadataOpts) -> Result<ImageMetadata> {
-            trace!("PodmanDriver::get_metadata({opts:#?})");
-
-            let image_str = opts.image.to_string();
-
-            let progress = Logger::multi_progress().add(
-                ProgressBar::new_spinner()
-                    .with_style(ProgressStyle::default_spinner())
-                    .with_message(format!(
-                        "Inspecting metadata for {}, pulling image...",
-                        image_str.bold()
-                    )),
-            );
-            progress.enable_steady_tick(Duration::from_millis(100));
-
-            let output = {
-                let c = cmd!(
-                    "podman",
-                    "pull",
-                    if let Some(platform) = opts.platform => [
-                        "--platform",
-                        platform.to_string(),
-                    ],
-                    &image_str,
-                );
-                trace!("{c:?}");
-                c
-            }
-            .output()
-            .into_diagnostic()?;
-
-            if !output.status.success() {
-                bail!("Failed to pull {} for inspection!", image_str.bold().red());
-            }
-
-            let output = {
-                let c = cmd!("podman", "image", "inspect", "--format=json", &image_str);
-                trace!("{c:?}");
-                c
-            }
-            .output()
-            .into_diagnostic()?;
-
-            progress.finish_and_clear();
-            Logger::multi_progress().remove(&progress);
-
-            if output.status.success() {
-                debug!("Successfully inspected image {}!", image_str.bold().green());
-            } else {
-                bail!("Failed to inspect image {}", image_str.bold().red());
-            }
-            serde_json::from_slice::<Vec<PodmanImageMetadata>>(&output.stdout)
-                .into_diagnostic()
-                .inspect(|metadata| trace!("{metadata:#?}"))
-                .and_then(TryFrom::try_from)
-                .inspect(|metadata| trace!("{metadata:#?}"))
-        }
-
-        if opts.no_cache {
-            inner_no_cache(opts)
-        } else {
-            inner(opts)
-        }
-    }
-}
-
-=======
->>>>>>> a14475b8
 impl ContainerMountDriver for PodmanDriver {
     fn mount_container(opts: ContainerOpts) -> Result<MountId> {
         let output = {

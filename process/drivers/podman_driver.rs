use std::{
    collections::HashMap,
    io::Write,
    path::Path,
    process::{Command, ExitStatus, Stdio},
    time::Duration,
};

use blue_build_utils::{cmd, credentials::Credentials};
use colored::Colorize;
use indicatif::{ProgressBar, ProgressStyle};
use log::{debug, error, info, trace, warn};
use miette::{bail, miette, IntoDiagnostic, Report, Result};
use oci_distribution::Reference;
use semver::Version;
use serde::Deserialize;
use tempdir::TempDir;

use crate::{
    drivers::{
        opts::{RunOptsEnv, RunOptsVolume},
        types::ImageMetadata,
<<<<<<< HEAD
=======
        types::Platform,
>>>>>>> 8fc34f34
    },
    logging::{CommandLogging, Logger},
    signal_handler::{add_cid, remove_cid, ContainerId, ContainerRuntime},
};

use super::{
    opts::{BuildOpts, GetMetadataOpts, PushOpts, RunOpts, TagOpts},
    BuildDriver, DriverVersion, InspectDriver, RunDriver,
};

#[derive(Deserialize, Debug, Clone)]
#[serde(rename_all = "PascalCase")]
struct PodmanImageMetadata {
    labels: HashMap<String, serde_json::Value>,
    repo_digests: Vec<String>,
}

impl TryFrom<Vec<PodmanImageMetadata>> for ImageMetadata {
    type Error = Report;

    fn try_from(mut value: Vec<PodmanImageMetadata>) -> std::result::Result<Self, Self::Error> {
        if value.is_empty() {
            bail!("Podman inspection must have at least one metadata entry:\n{value:?}");
        }
        if value.is_empty() {
            bail!("Need at least one metadata entry:\n{value:?}");
        }

        let mut value = value.swap_remove(0);
        if value.repo_digests.is_empty() {
            bail!("Podman Metadata requires at least 1 digest:\n{value:#?}");
        }

        let index = value
            .repo_digests
            .iter()
            .enumerate()
            .find(|(_, repo_digest)| verify_image(repo_digest))
            .map(|(index, _)| index)
            .ok_or_else(|| {
                miette!(
                    "No repo digest could be verified:\n{:?}",
                    &value.repo_digests
                )
            })?;

        let digest: Reference = value
            .repo_digests
            .swap_remove(index)
            .parse()
            .into_diagnostic()?;
        let digest = digest
            .digest()
            .ok_or_else(|| miette!("Unable to read digest from {digest}"))?
            .to_string();

        Ok(Self {
            labels: value.labels,
            digest,
        })
    }
}

fn verify_image(repo_digest: &str) -> bool {
    let mut command = cmd!("podman", "pull", repo_digest);
    trace!("{command:?}");

    command.output().is_ok_and(|out| out.status.success())
}

#[derive(Debug, Deserialize)]
struct PodmanVersionJsonClient {
    #[serde(alias = "Version")]
    pub version: Version,
}

#[derive(Debug, Deserialize)]
struct PodmanVersionJson {
    #[serde(alias = "Client")]
    pub client: PodmanVersionJsonClient,
}

#[derive(Debug)]
pub struct PodmanDriver;

impl DriverVersion for PodmanDriver {
    // First podman version to use buildah v1.24
    // https://github.com/containers/podman/blob/main/RELEASE_NOTES.md#400
    const VERSION_REQ: &'static str = ">=4";

    fn version() -> Result<Version> {
        trace!("PodmanDriver::version()");

        trace!("podman version -f json");
        let output = cmd!("podman", "version", "-f", "json")
            .output()
            .into_diagnostic()?;

        let version_json: PodmanVersionJson = serde_json::from_slice(&output.stdout)
            .inspect_err(|e| error!("{e}: {}", String::from_utf8_lossy(&output.stdout)))
            .into_diagnostic()?;
        trace!("{version_json:#?}");

        Ok(version_json.client.version)
    }
}

impl BuildDriver for PodmanDriver {
    fn build(opts: &BuildOpts) -> Result<()> {
        trace!("PodmanDriver::build({opts:#?})");

        let command = cmd!(
            "podman",
            "build",
            if !matches!(opts.platform, Platform::Native) => [
                "--platform",
                opts.platform.to_string(),
            ],
            "--pull=true",
            format!("--layers={}", !opts.squash),
            "-f",
            &*opts.containerfile,
            "-t",
            &*opts.image,
            ".",
        );

        trace!("{command:?}");
        let status = command
            .status_image_ref_progress(&opts.image, "Building Image")
            .into_diagnostic()?;

        if status.success() {
            info!("Successfully built {}", opts.image);
        } else {
            bail!("Failed to build {}", opts.image);
        }
        Ok(())
    }

    fn tag(opts: &TagOpts) -> Result<()> {
        trace!("PodmanDriver::tag({opts:#?})");

        let mut command = cmd!("podman", "tag", &*opts.src_image, &*opts.dest_image,);

        trace!("{command:?}");
        let status = command.status().into_diagnostic()?;

        if status.success() {
            info!("Successfully tagged {}!", opts.dest_image);
        } else {
            bail!("Failed to tag image {}", opts.dest_image);
        }
        Ok(())
    }

    fn push(opts: &PushOpts) -> Result<()> {
        trace!("PodmanDriver::push({opts:#?})");

        let command = cmd!(
            "podman",
            "push",
            format!(
                "--compression-format={}",
                opts.compression_type.unwrap_or_default()
            ),
            &*opts.image,
        );

        trace!("{command:?}");
        let status = command
            .status_image_ref_progress(&opts.image, "Pushing Image")
            .into_diagnostic()?;

        if status.success() {
            info!("Successfully pushed {}!", opts.image);
        } else {
            bail!("Failed to push image {}", opts.image)
        }
        Ok(())
    }

    fn login() -> Result<()> {
        trace!("PodmanDriver::login()");

        if let Some(Credentials {
            registry,
            username,
            password,
        }) = Credentials::get()
        {
            let mut command = cmd!(
                "podman",
                "login",
                "-u",
                username,
                "--password-stdin",
                registry
            );
            command
                .stdin(Stdio::piped())
                .stdout(Stdio::piped())
                .stderr(Stdio::piped());

            trace!("{command:?}");
            let mut child = command.spawn().into_diagnostic()?;

            write!(
                child
                    .stdin
                    .as_mut()
                    .ok_or_else(|| miette!("Unable to open pipe to stdin"))?,
                "{password}"
            )
            .into_diagnostic()?;

            let output = child.wait_with_output().into_diagnostic()?;

            if !output.status.success() {
                let err_out = String::from_utf8_lossy(&output.stderr);
                bail!("Failed to login for podman:\n{}", err_out.trim());
            }
            debug!("Logged into {registry}");
        }
        Ok(())
    }
}

impl InspectDriver for PodmanDriver {
    fn get_metadata(opts: &GetMetadataOpts) -> Result<ImageMetadata> {
        trace!("PodmanDriver::get_metadata({opts:#?})");

        let url = opts.tag.as_deref().map_or_else(
            || format!("{}", opts.image),
            |tag| format!("{}:{tag}", opts.image),
        );

        let progress = Logger::multi_progress().add(
            ProgressBar::new_spinner()
                .with_style(ProgressStyle::default_spinner())
                .with_message(format!(
                    "Inspecting metadata for {}, pulling image...",
                    url.bold()
                )),
        );
        progress.enable_steady_tick(Duration::from_millis(100));

        let mut command = cmd!(
            "podman",
            "pull",
            if !matches!(opts.platform, Platform::Native) => [
                "--platform",
                opts.platform.to_string(),
            ],
            &url,
        );
        trace!("{command:?}");

        let output = command.output().into_diagnostic()?;

        if !output.status.success() {
            bail!("Failed to pull {} for inspection!", url.bold());
        }

        let mut command = cmd!("podman", "image", "inspect", "--format=json", &url);
        trace!("{command:?}");

        let output = command.output().into_diagnostic()?;

        progress.finish_and_clear();
        Logger::multi_progress().remove(&progress);

        if output.status.success() {
            debug!("Successfully inspected image {url}!");
        } else {
            bail!("Failed to inspect image {url}");
        }
        serde_json::from_slice::<Vec<PodmanImageMetadata>>(&output.stdout)
            .into_diagnostic()
            .inspect(|metadata| trace!("{metadata:#?}"))
            .and_then(TryFrom::try_from)
            .inspect(|metadata| trace!("{metadata:#?}"))
    }
}

impl RunDriver for PodmanDriver {
    fn run(opts: &RunOpts) -> std::io::Result<ExitStatus> {
        trace!("PodmanDriver::run({opts:#?})");

        let cid_path = TempDir::new("podman")?;
        let cid_file = cid_path.path().join("cid");

        let cid = ContainerId::new(&cid_file, ContainerRuntime::Podman, opts.privileged);

        add_cid(&cid);

        let status = if opts.privileged {
            podman_run(opts, &cid_file).status()?
        } else {
            podman_run(opts, &cid_file)
                .status_image_ref_progress(&*opts.image, "Running container")?
        };

        remove_cid(&cid);

        Ok(status)
    }

    fn run_output(opts: &RunOpts) -> std::io::Result<std::process::Output> {
        trace!("PodmanDriver::run_output({opts:#?})");

        let cid_path = TempDir::new("podman")?;
        let cid_file = cid_path.path().join("cid");

        let cid = ContainerId::new(&cid_file, ContainerRuntime::Podman, opts.privileged);

        add_cid(&cid);

        let output = podman_run(opts, &cid_file).output()?;

        remove_cid(&cid);

        Ok(output)
    }
}

fn podman_run(opts: &RunOpts, cid_file: &Path) -> Command {
    let command = cmd!(
        if opts.privileged {
            warn!(
                "Running 'podman' in privileged mode requires '{}'",
                "sudo".bold().red()
            );
            "sudo"
        } else {
            "podman"
        },
        if opts.privileged => "podman",
        "run",
        format!("--cidfile={}", cid_file.display()),
        if opts.privileged => [
            "--privileged",
            "--network=host",
        ],
        if opts.remove => "--rm",
        if opts.pull => "--pull=always",
        for RunOptsVolume { path_or_vol_name, container_path } in opts.volumes.iter() => [
            "--volume",
            format!("{path_or_vol_name}:{container_path}"),
        ],
        for RunOptsEnv { key, value } in opts.env_vars.iter() => [
            "--env",
            format!("{key}={value}"),
        ],
        &*opts.image,
        for arg in opts.args.iter() => &**arg,
    );
    trace!("{command:?}");

    command
}<|MERGE_RESOLUTION|>--- conflicted
+++ resolved
@@ -18,20 +18,12 @@
 
 use crate::{
     drivers::{
-        opts::{RunOptsEnv, RunOptsVolume},
-        types::ImageMetadata,
-<<<<<<< HEAD
-=======
-        types::Platform,
->>>>>>> 8fc34f34
+        opts::{BuildOpts, GetMetadataOpts, PushOpts, RunOpts, RunOptsEnv, RunOptsVolume, TagOpts},
+        types::{ImageMetadata, Platform},
+        BuildDriver, DriverVersion, InspectDriver, RunDriver,
     },
     logging::{CommandLogging, Logger},
     signal_handler::{add_cid, remove_cid, ContainerId, ContainerRuntime},
-};
-
-use super::{
-    opts::{BuildOpts, GetMetadataOpts, PushOpts, RunOpts, TagOpts},
-    BuildDriver, DriverVersion, InspectDriver, RunDriver,
 };
 
 #[derive(Deserialize, Debug, Clone)]

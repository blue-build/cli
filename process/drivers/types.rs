--- conflicted
+++ resolved
@@ -170,14 +170,6 @@
     }
 }
 
-<<<<<<< HEAD
-#[derive(Deserialize, Debug, Clone)]
-pub struct ImageMetadata {
-    #[serde(alias = "Labels")]
-    pub labels: HashMap<String, Value>,
-
-    #[serde(alias = "Digest")]
-=======
 #[derive(Debug, Default, Clone, Copy, ValueEnum, PartialEq, Eq, Hash)]
 pub enum Platform {
     #[default]
@@ -220,7 +212,6 @@
 #[serde(rename_all = "PascalCase")]
 pub struct ImageMetadata {
     pub labels: HashMap<String, Value>,
->>>>>>> 8fc34f34
     pub digest: String,
 }
 

--- conflicted
+++ resolved
@@ -77,17 +77,13 @@
     ///
     /// This holds the list of modules to be run on the image.
     #[serde(flatten)]
-<<<<<<< HEAD
     pub modules_ext: ModuleExt,
-=======
-    pub modules_ext: ModuleExt<'a>,
 
     /// Custom LABELs to add to the image.
     ///
     /// This hashmap provides custom labels from ther use to the image
     #[serde(skip_serializing_if = "Option::is_none")]
     pub labels: Option<HashMap<String, String>>,
->>>>>>> ec819dce
 }
 
 impl Recipe {
@@ -212,7 +208,7 @@
 
     fn generate_test_recipe(
         custom_labels: HashMap<String, String>,
-    ) -> (BTreeMap<String, String>, Recipe<'static>) {
+    ) -> (BTreeMap<String, String>, Recipe) {
         let default_labels = BTreeMap::from([
             (
                 blue_build_utils::constants::BUILD_ID_LABEL.to_string(),
@@ -249,7 +245,7 @@
                 .name("title".to_string())
                 .description("description".to_string())
                 .base_image("base_name".to_string())
-                .image_version("version".to_string())
+                .image_version("42".parse().unwrap())
                 .modules_ext(ModuleExt::builder().modules(vec![]).build())
                 .labels(custom_labels)
                 .build(),

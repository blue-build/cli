--- conflicted
+++ resolved
@@ -1,13 +1,8 @@
-<<<<<<< HEAD
-use std::{collections::HashSet, fs, path::Path};
-=======
 use std::{
-    borrow::Cow,
     collections::HashSet,
     fs,
     path::{Path, PathBuf},
 };
->>>>>>> 472449bc
 
 use blue_build_utils::{container::Tag, platform::Platform, secret::Secret};
 use bon::Builder;
@@ -92,7 +87,7 @@
     /// or a linked module yaml file does not exist.
     pub fn parse<P: AsRef<Path>>(path: P) -> Result<Self> {
         #[cached(result = true, key = "PathBuf", convert = r"{ path.into() }")]
-        fn inner(path: &Path) -> Result<Recipe<'static>> {
+        fn inner(path: &Path) -> Result<Recipe> {
             trace!("Recipe::parse({})", path.display());
 
             let file_path = if path.is_absolute() {
@@ -107,15 +102,9 @@
 
             debug!("Recipe contents: {file}");
 
-<<<<<<< HEAD
-        let mut recipe = serde_yaml::from_str::<Self>(&file)
-            .map_err(blue_build_utils::serde_yaml_err(&file))
-            .into_diagnostic()?;
-=======
             let mut recipe = serde_yaml::from_str::<Recipe>(&file)
                 .map_err(blue_build_utils::serde_yaml_err(&file))
                 .into_diagnostic()?;
->>>>>>> 472449bc
 
             recipe.modules_ext.modules = Module::get_modules(&recipe.modules_ext.modules, None)?;
 

--- conflicted
+++ resolved
@@ -200,7 +200,7 @@
           cd integration-tests/test-repo
           bluebuild template -vv | tee Containerfile
           grep -q 'ARG IMAGE_REGISTRY=ghcr.io/blue-build' Containerfile || exit 1
-          bluebuild build --push -vv
+          bluebuild build --push -vv recipes/recipe.yml recipes/recipe-39.yml
 
   podman-build:
     timeout-minutes: 60
@@ -258,10 +258,7 @@
           cd integration-tests/test-repo
           bluebuild template -vv | tee Containerfile
           grep -q 'ARG IMAGE_REGISTRY=ghcr.io/blue-build' Containerfile || exit 1
-<<<<<<< HEAD
           bluebuild build -B podman --push -vv recipes/recipe.yml recipes/recipe-39.yml
-=======
-          bluebuild build -B podman --push -vv
 
   buildah-build:
     timeout-minutes: 60
@@ -319,5 +316,4 @@
           cd integration-tests/test-repo
           bluebuild template -vv | tee Containerfile
           grep -q 'ARG IMAGE_REGISTRY=ghcr.io/blue-build' Containerfile || exit 1
-          bluebuild build -B buildah --push -vv
->>>>>>> 8aa87418
+          bluebuild build -B buildah --push -vv recipes/recipe.yml recipes/recipe-39.yml
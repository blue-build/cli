--- conflicted
+++ resolved
@@ -122,28 +122,26 @@
     ARG TARGETARCH
     SAVE IMAGE --push "$IMAGE:$EARTHLY_GIT_HASH-prebuild-$TARGETARCH"
 
-<<<<<<< HEAD
-	RUN dnf -y install dnf-plugins-core \
-		&& dnf config-manager --add-repo https://download.docker.com/linux/fedora/docker-ce.repo \
-		&& dnf install --refresh -y \
-			jq \
-			docker-ce \
-			docker-ce-cli \
-			containerd.io \
-			docker-buildx-plugin \
-			docker-compose-plugin \
-			buildah \
-			podman \
-			skopeo \
-			systemd
-
-	COPY rootless_containers.conf /etc/containers/containers.conf
-=======
 blue-build-cli:
     ARG EARTHLY_GIT_HASH
     ARG TARGETARCH
     FROM "$IMAGE:$EARTHLY_GIT_HASH-prebuild-$TARGETARCH"
->>>>>>> 5af92e5b
+
+    RUN dnf -y install dnf-plugins-core \
+        && dnf config-manager --add-repo https://download.docker.com/linux/fedora/docker-ce.repo \
+        && dnf install --refresh -y \
+            jq \
+            docker-ce \
+            docker-ce-cli \
+            containerd.io \
+            docker-buildx-plugin \
+            docker-compose-plugin \
+            buildah \
+            podman \
+            skopeo \
+            systemd
+
+    COPY rootless_containers.conf /etc/containers/containers.conf
 
     IF [ "$TARGETARCH" = "arm64" ]
         DO --pass-args +INSTALL --OUT_DIR="/usr/bin/" --BUILD_TARGET="aarch64-unknown-linux-gnu"
@@ -167,19 +165,17 @@
 
     COPY +cosign/cosign /usr/bin/cosign
 
-<<<<<<< HEAD
-	RUN apk update && apk add buildah podman skopeo fuse-overlayfs jq shadow
-	COPY rootless_containers.conf /etc/containers/containers.conf
-=======
     ARG EARTHLY_GIT_HASH
     ARG TARGETARCH
     SAVE IMAGE --push "$IMAGE:$EARTHLY_GIT_HASH-alpine-prebuild-$TARGETARCH"
->>>>>>> 5af92e5b
 
 blue-build-cli-alpine:
     ARG EARTHLY_GIT_HASH
     ARG TARGETARCH
     FROM "$IMAGE:$EARTHLY_GIT_HASH-alpine-prebuild-$TARGETARCH"
+
+    RUN apk update && apk add buildah podman skopeo fuse-overlayfs jq shadow
+    COPY rootless_containers.conf /etc/containers/containers.conf
 
     IF [ "$TARGETARCH" = "arm64" ]
         DO --pass-args +INSTALL --OUT_DIR="/usr/bin/" --BUILD_TARGET="aarch64-unknown-linux-musl"

--- conflicted
+++ resolved
@@ -110,14 +110,8 @@
 	FROM $BASE_IMAGE
 	LABEL org.opencontainers.image.base.name="$BASE_IMAGE"
 
-<<<<<<< HEAD
-	BUILD +install --BUILD_TARGET="x86_64-unknown-linux-musl"
-
 	RUN apk update && apk add buildah podman skopeo fuse-overlayfs jq shadow
 	COPY rootless_containers.conf /etc/containers/containers.conf
-=======
-	RUN apk update && apk add buildah podman skopeo fuse-overlayfs jq
->>>>>>> 8aa87418
 
 	LABEL org.opencontainers.image.base.digest="$(skopeo inspect "docker://$BASE_IMAGE" | jq -r '.Digest')"
 

[package]
name = "blue-build"
version = "0.5.5"
edition = "2021"
description = "A CLI tool built for creating Containerfile templates based on the Ublue Community Project"
repository = "https://github.com/blue-build/cli"
license = "Apache-2.0"
categories = ["command-line-utilities"]
build = "build.rs"

[dependencies]
anyhow = "1"
askama = { version = "0.12", features = ["serde-json", "serde-yaml"] }
chrono = "0.4"
clap = { version = "4", features = ["derive", "cargo", "unicode"] }
clap-verbosity-flag = "2"
clap_complete = "4"
clap_complete_nushell = "4"
colorized = "1"
derive_builder = "0.13"
directories = "5"
env_logger = "0.11"
<<<<<<< HEAD
format_serde_error = { git = "https://github.com/blue-build/format_serde_error" }
=======
format_serde_error = "0.3.0"
>>>>>>> 59c3cf55
futures-util = { version = "0.3", optional = true }
fuzzy-matcher = "0.3"
indexmap = { version = "2", features = ["serde"] }
log = "0.4"
open = "5"
# update os module config and tests when upgrading os_info
os_info = "3.7"
podman-api = { version = "0.10.0", optional = true }
process_control = { version = "4.0.3", features = ["crossbeam-channel"] }
requestty = { version = "0.5", features = ["macros", "termion"] }
serde = { version = "1", features = ["derive"] }
serde_json = "1"
serde_yaml = "0.9.30"
shadow-rs = { version = "0.26" }
sigstore = { version = "0.8.0", optional = true }
tokio = { version = "1", features = ["full"], optional = true }
typed-builder = "0.18.1"
urlencoding = "2.1.3"
users = "0.11.0"
which = "6"

[features]
default = []
init = []
nightly = ["podman-api"]
tls = ["podman-api/tls", "podman-api"]
podman-api = ["dep:podman-api", "tokio", "futures-util"]

[dev-dependencies]
rusty-hook = "0.11.2"

[build-dependencies]
shadow-rs = { version = "0.26.1", default-features = false }
dunce = "1.0.4"

[profile.release]
lto = true
codegen-units = 1
strip = true
debug = false<|MERGE_RESOLUTION|>--- conflicted
+++ resolved
@@ -20,11 +20,7 @@
 derive_builder = "0.13"
 directories = "5"
 env_logger = "0.11"
-<<<<<<< HEAD
 format_serde_error = { git = "https://github.com/blue-build/format_serde_error" }
-=======
-format_serde_error = "0.3.0"
->>>>>>> 59c3cf55
 futures-util = { version = "0.3", optional = true }
 fuzzy-matcher = "0.3"
 indexmap = { version = "2", features = ["serde"] }

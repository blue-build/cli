--- conflicted
+++ resolved
@@ -55,16 +55,10 @@
 ]
 
 [dependencies]
-<<<<<<< HEAD
-blue-build-recipe = { version = "=0.8.11", path = "./recipe" }
-blue-build-template = { version = "=0.8.11", path = "./template" }
-blue-build-utils = { version = "=0.8.11", path = "./utils" }
-blue-build-process-management = { version = "=0.8.11", path = "./process" }
-=======
 blue-build-recipe = { version = "=0.8.12", path = "./recipe" }
 blue-build-template = { version = "=0.8.12", path = "./template" }
 blue-build-utils = { version = "=0.8.12", path = "./utils" }
->>>>>>> 3ecb0d3d
+blue-build-process-management = { version = "=0.8.12", path = "./process" }
 clap-verbosity-flag = "2"
 clap_complete = "4"
 fuzzy-matcher = "0.3"

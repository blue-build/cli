[workspace]
members = ["utils", "recipe", "template"]

[workspace.package]
description = "A CLI tool built for creating Containerfile templates for ostree based atomic distros"
edition = "2021"
repository = "https://github.com/blue-build/cli"
license = "Apache-2.0"
categories = ["command-line-utilities"]
version = "0.8.9"

[workspace.dependencies]
anyhow = "1"
chrono = "0.4.35"
clap = { version = "4", features = ["derive", "cargo", "unicode"] }
colored = "2.1.0"
env_logger = "0.11"
format_serde_error = "0.3.0"
log = "0.4"
serde = { version = "1", features = ["derive"] }
serde_json = "1"
serde_yaml = "0.9.30"
typed-builder = "0.18.1"
uuid = { version = "1.7.0", features = ["v4"] }

[workspace.lints.rust]
unsafe_code = "forbid"

[workspace.lints.clippy]
correctness = "warn"
suspicious = "warn"
perf = "warn"
style = "warn"
nursery = "warn"
pedantic = "warn"
module_name_repetitions = "allow"

[package]
name = "blue-build"
build = "build.rs"

version.workspace = true
edition.workspace = true
description.workspace = true
repository.workspace = true
license.workspace = true

[package.metadata.release]
pre-release-hook = ["git", "cliff", "-o", "CHANGELOG.md", "--tag", "{{version}}"]
pre-release-replacements = [
  { file = "install.sh", search = "VERSION=v\\d+\\.\\d+\\.\\d+", replace = "VERSION=v{{version}}" }
]

[dependencies]
<<<<<<< HEAD
base64 = "0.22.1"
blake2 = "0.10.6"
blue-build-recipe = { version = "=0.8.8", path = "./recipe" }
blue-build-template = { version = "=0.8.8", path = "./template" }
blue-build-utils = { version = "=0.8.8", path = "./utils" }
=======
blue-build-recipe = { version = "=0.8.9", path = "./recipe" }
blue-build-template = { version = "=0.8.9", path = "./template" }
blue-build-utils = { version = "=0.8.9", path = "./utils" }
>>>>>>> 8308e5b2
clap-verbosity-flag = "2"
clap_complete = "4"
clap_complete_nushell = "4"
fuzzy-matcher = "0.3"
lenient_semver = "0.4.2"
once_cell = "1.19.0"
open = "5"
os_info = "3.7"                                                     # update os module config and tests when upgrading os_info
rayon = "1.10.0"
requestty = { version = "0.5", features = ["macros", "termion"] }
semver = { version = "1.0.22", features = ["serde"] }
shadow-rs = "0.26"
urlencoding = "2.1.3"
users = "0.11.0"

# Workspace dependencies
anyhow.workspace = true
chrono.workspace = true
clap.workspace = true
colored.workspace = true
env_logger.workspace = true
log.workspace = true
serde.workspace = true
serde_json.workspace = true
serde_yaml.workspace = true
typed-builder.workspace = true
uuid.workspace = true

[features]
default = []

[dev-dependencies]
rusty-hook = "0.11.2"

[build-dependencies]
shadow-rs = "0.26"
dunce = "1.0.4"

[lints]
workspace = true

[profile.release]
lto = true
codegen-units = 1
strip = true
debug = false<|MERGE_RESOLUTION|>--- conflicted
+++ resolved
@@ -52,17 +52,11 @@
 ]
 
 [dependencies]
-<<<<<<< HEAD
 base64 = "0.22.1"
 blake2 = "0.10.6"
-blue-build-recipe = { version = "=0.8.8", path = "./recipe" }
-blue-build-template = { version = "=0.8.8", path = "./template" }
-blue-build-utils = { version = "=0.8.8", path = "./utils" }
-=======
 blue-build-recipe = { version = "=0.8.9", path = "./recipe" }
 blue-build-template = { version = "=0.8.9", path = "./template" }
 blue-build-utils = { version = "=0.8.9", path = "./utils" }
->>>>>>> 8308e5b2
 clap-verbosity-flag = "2"
 clap_complete = "4"
 clap_complete_nushell = "4"

[workspace]
members = ["utils", "recipe", "template", "process"]

[workspace.package]
description = "A CLI tool built for creating Containerfile templates for ostree based atomic distros"
edition = "2021"
repository = "https://github.com/blue-build/cli"
license = "Apache-2.0"
categories = ["command-line-utilities"]
version = "0.8.17"

[workspace.dependencies]
bon = "2"
chrono = "0.4"
clap = "4"
colored = "2"
indexmap = { version = "2", features = ["serde"] }
indicatif = { version = "0.17", features = ["improved_unicode"] }
log = "0.4"
oci-distribution = { version = "0.11.0", default-features = false, features = ["rustls-tls", "rustls-tls-native-roots"] }
miette = "7"
rstest = "0.18"
serde = { version = "1", features = ["derive"] }
serde_json = "1"
serde_yaml = "0.9"
tempdir = "0.3"
users = "0.11"
uuid = { version = "1", features = ["v4"] }

[workspace.lints.rust]
unsafe_code = "forbid"

[workspace.lints.clippy]
correctness = "deny"
suspicious = "deny"
perf = "deny"
style = "deny"
nursery = "deny"
pedantic = "deny"
module_name_repetitions = { level = "allow", priority = 1 }
doc_markdown = { level = "allow", priority = 1 }

[package]
name = "blue-build"
build = "build.rs"

version.workspace = true
edition.workspace = true
description.workspace = true
repository.workspace = true
license.workspace = true

[package.metadata.release]
pre-release-hook = ["git", "cliff", "-o", "CHANGELOG.md", "--tag", "{{version}}"]
pre-release-replacements = [
  { file = "install.sh", search = "VERSION=v\\d+\\.\\d+\\.\\d+", replace = "VERSION=v{{version}}" }
]

[dependencies]
blue-build-recipe = { version = "=0.8.17", path = "./recipe" }
blue-build-template = { version = "=0.8.17", path = "./template" }
blue-build-utils = { version = "=0.8.17", path = "./utils" }
blue-build-process-management = { version = "=0.8.17", path = "./process" }
clap-verbosity-flag = "2"
clap_complete = "4"
fuzzy-matcher = "0.3"
open = "5"
os_info = "3"
rayon = { version = "1.10.0", optional = true }
requestty = { version = "0.5", features = ["macros", "termion"] }
shadow-rs = "0.26"
urlencoding = "2"

clap = { workspace = true, features = ["derive", "cargo", "unicode", "env"] }
colored.workspace = true
indicatif.workspace = true
log.workspace = true
miette = { workspace = true, features = ["fancy"] }
oci-distribution.workspace = true
serde.workspace = true
serde_json.workspace = true
serde_yaml.workspace = true
tempdir.workspace = true
bon.workspace = true
users.workspace = true

[features]
# Top level features
default = []
init = []
stages = ["blue-build-recipe/stages"]
copy = ["blue-build-recipe/copy"]
multi-recipe = ["rayon", "indicatif/rayon"]
iso = []
switch = []
sigstore = ["blue-build-process-management/sigstore"]
login = []

[dev-dependencies]
rusty-hook = "0.11"

[build-dependencies]
shadow-rs = "0.26"

[lints]
workspace = true

[profile.release]
lto = true
codegen-units = 1
strip = "none"
debug = false
<<<<<<< HEAD
panic = "abort"

[patch.crates-io]
# sigstore = { path = "../../sigstore-rs/" }
sigstore = { git = "https://github.com/gmpinder/sigstore-rs.git", rev = "300910f0fd0c12f402e80c998b9109fcddf216ef" }
=======
panic = "abort"
>>>>>>> f0679fdd
<|MERGE_RESOLUTION|>--- conflicted
+++ resolved
@@ -110,12 +110,4 @@
 codegen-units = 1
 strip = "none"
 debug = false
-<<<<<<< HEAD
-panic = "abort"
-
-[patch.crates-io]
-# sigstore = { path = "../../sigstore-rs/" }
-sigstore = { git = "https://github.com/gmpinder/sigstore-rs.git", rev = "300910f0fd0c12f402e80c998b9109fcddf216ef" }
-=======
-panic = "abort"
->>>>>>> f0679fdd
+panic = "abort"
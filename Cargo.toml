--- conflicted
+++ resolved
@@ -1,15 +1,8 @@
-<<<<<<< HEAD
 [workspace]
 members = [ "utils", "recipe","template"]
 
 [workspace.package]
-version = "0.8.0"
-=======
-[package]
-name = "blue-build"
 version = "0.8.1"
-edition = "2021"
->>>>>>> 83c966b5
 description = "A CLI tool built for creating Containerfile templates based on the Ublue Community Project"
 edition = "2021"
 repository = "https://github.com/blue-build/cli"

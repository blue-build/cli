[workspace]
members = ["utils", "recipe", "template"]

[workspace.package]
description = "A CLI tool built for creating Containerfile templates for ostree based atomic distros"
edition = "2021"
repository = "https://github.com/blue-build/cli"
license = "Apache-2.0"
categories = ["command-line-utilities"]
version = "0.8.9"

[workspace.dependencies]
anyhow = "1"
chrono = "0.4"
clap = { version = "4", features = ["derive", "cargo", "unicode"] }
colored = "2"
env_logger = "0.11"
format_serde_error = "0.3"
indexmap = { version = "2", features = ["serde"] }
log = "0.4"
serde = { version = "1", features = ["derive"] }
serde_json = "1"
serde_yaml = "0.9"
typed-builder = "0.18"
uuid = { version = "1", features = ["v4"] }

[workspace.lints.rust]
unsafe_code = "forbid"

[workspace.lints.clippy]
correctness = "warn"
suspicious = "warn"
perf = "warn"
style = "warn"
nursery = "warn"
pedantic = "warn"
module_name_repetitions = "allow"

[package]
name = "blue-build"
build = "build.rs"

version.workspace = true
edition.workspace = true
description.workspace = true
repository.workspace = true
license.workspace = true

[package.metadata.release]
pre-release-hook = ["git", "cliff", "-o", "CHANGELOG.md", "--tag", "{{version}}"]
pre-release-replacements = [
  { file = "install.sh", search = "VERSION=v\\d+\\.\\d+\\.\\d+", replace = "VERSION=v{{version}}" }
]

[dependencies]
blue-build-recipe = { version = "=0.8.9", path = "./recipe" }
blue-build-template = { version = "=0.8.9", path = "./template" }
blue-build-utils = { version = "=0.8.9", path = "./utils" }
clap-verbosity-flag = "2"
clap_complete = "4"
clap_complete_nushell = "4"
fuzzy-matcher = "0.3"
lenient_semver = "0.4"
once_cell = "1"
open = "5"
<<<<<<< HEAD
os_info = "3.7"                                                     # update os module config and tests when upgrading os_info
rayon = { version = "1.10.0", optional = true }
=======
os_info = "3"
>>>>>>> 02b2fe54
requestty = { version = "0.5", features = ["macros", "termion"] }
semver = { version = "1", features = ["serde"] }
shadow-rs = "0.26"
tempdir = "0.3"
urlencoding = "2"
users = "0.11"

# Workspace dependencies
anyhow.workspace = true
chrono.workspace = true
clap.workspace = true
colored.workspace = true
env_logger.workspace = true
indexmap.workspace = true
log.workspace = true
serde.workspace = true
serde_json.workspace = true
serde_yaml.workspace = true
typed-builder.workspace = true
uuid.workspace = true

[features]
default = []
stages = ["blue-build-recipe/stages"]
copy = ["blue-build-recipe/copy"]
<<<<<<< HEAD
multi-recipe = ["rayon"]
=======
switch = []
>>>>>>> 02b2fe54

[dev-dependencies]
rusty-hook = "0.11"

[build-dependencies]
shadow-rs = "0.26"

[lints]
workspace = true

[profile.release]
lto = true
codegen-units = 1
strip = true
debug = false<|MERGE_RESOLUTION|>--- conflicted
+++ resolved
@@ -63,12 +63,8 @@
 lenient_semver = "0.4"
 once_cell = "1"
 open = "5"
-<<<<<<< HEAD
-os_info = "3.7"                                                     # update os module config and tests when upgrading os_info
+os_info = "3"
 rayon = { version = "1.10.0", optional = true }
-=======
-os_info = "3"
->>>>>>> 02b2fe54
 requestty = { version = "0.5", features = ["macros", "termion"] }
 semver = { version = "1", features = ["serde"] }
 shadow-rs = "0.26"
@@ -94,11 +90,8 @@
 default = []
 stages = ["blue-build-recipe/stages"]
 copy = ["blue-build-recipe/copy"]
-<<<<<<< HEAD
 multi-recipe = ["rayon"]
-=======
 switch = []
->>>>>>> 02b2fe54
 
 [dev-dependencies]
 rusty-hook = "0.11"

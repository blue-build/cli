--- conflicted
+++ resolved
@@ -23,24 +23,14 @@
 miette = "7.6.0"
 nix = { version = "0.30.1" }
 oci-distribution = { package = "oci-client", version = "0.15.0", default-features = false }
-<<<<<<< HEAD
-pretty_assertions = "1"
-rayon = "1"
-regex = "1"
-reqwest = { version = "0.12", default-features = false, features = ["rustls-tls"] }
-rstest = "0.18"
-semver = "1"
-serde = { version = "1", features = ["derive"] }
-serde_json = "1"
-=======
 pretty_assertions = "1.4.1"
+rayon = "1.11.0"
 regex = "1.12.2"
 reqwest = { version = "0.12.24", default-features = false, features = ["rustls-tls"] }
 rstest = "0.26.1"
 semver = "1.0.27"
 serde = { version = "1.0.228", features = ["derive"] }
 serde_json = "1.0.145"
->>>>>>> 09e72eb3
 serde_yaml = { version = "0.10.0", package = "serde_yaml_ng" }
 syntect = { version = "5.3.0", default-features = false, features = ["default-fancy"] }
 tempfile = "3.23.0"
@@ -83,16 +73,6 @@
 blue-build-template = { version = "=0.9.24", path = "./template" }
 blue-build-utils = { version = "=0.9.24", path = "./utils" }
 blue-build-process-management = { version = "=0.9.24", path = "./process" }
-<<<<<<< HEAD
-clap-verbosity-flag = "3"
-clap_complete = "4"
-clap_complete_nushell = "4"
-fuzzy-matcher = "0.3"
-jsonschema = "0.30"
-open = "5"
-os_info = "3"
-requestty = { version = "0.5", features = ["macros", "termion"] }
-=======
 clap-verbosity-flag = "3.0.4"
 clap_complete = "4.5.59"
 clap_complete_nushell = "4.5.9"
@@ -100,10 +80,8 @@
 jsonschema = "0.30.0"
 open = "5.3.2"
 os_info = "3.12.0"
-rayon = "1.11.0"
 requestty = { version = "0.6.1", features = ["macros", "termion"] }
 rust-embed = { version = "8.7.2", features = ["debug-embed", "compression", "deterministic-timestamps"] }
->>>>>>> 09e72eb3
 shadow-rs = { version = "1.4.0", default-features = false }
 thiserror = "2.0.17"
 urlencoding = "2.1.3"

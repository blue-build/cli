[workspace]
members = [ "utils", "recipe","template"]

[workspace.package]
version = "0.8.0"
description = "A CLI tool built for creating Containerfile templates based on the Ublue Community Project"
edition = "2021"
repository = "https://github.com/blue-build/cli"
license = "Apache-2.0"
categories = ["command-line-utilities"]

[workspace.dependencies]
anyhow = "1"
format_serde_error = "0.3.0"
log = "0.4"
serde = { version = "1", features = ["derive"] }
serde_json = "1"
serde_yaml = "0.9.30"
typed-builder = "0.18.1"
uuid = { version = "1.7.0", features = ["v4"] }

[workspace.lints.rust]
unsafe_code = "forbid"

[workspace.lints.clippy]
correctness = "warn"
suspicious = "warn"
perf = "warn"
style = "warn"
nursery = "warn"

[package]
name = "blue-build"
build = "build.rs"

version.workspace = true
edition.workspace = true
description.workspace = true
repository.workspace = true
license.workspace = true

[dependencies]
blue-build-recipe = { path = "./recipe" }
blue-build-template = { path = "./template" }
blue-build-utils = { path = "./utils" }
clap = { version = "4", features = ["derive", "cargo", "unicode"] }
clap-verbosity-flag = "2"
clap_complete = "4"
clap_complete_nushell = "4"
colorized = "1"
env_logger = "0.11"
fuzzy-matcher = "0.3"
open = "5"
os_info = "3.7" # update os module config and tests when upgrading os_info
requestty = { version = "0.5", features = ["macros", "termion"] }
shadow-rs = { version = "0.26" }
urlencoding = "2.1.3"
users = "0.11.0"

# Optional Dependencies
futures-util = { version = "0.3", optional = true }
podman-api = { version = "0.10.0", optional = true }
signal-hook = { version = "0.3.17", optional = true }
signal-hook-tokio = { version = "0.3.1", features = [
  "futures-v0_3",
], optional = true }
sigstore = { version = "0.8.0", optional = true }
tokio = { version = "1", features = ["full"], optional = true }
<<<<<<< HEAD
typed-builder = "0.18.1"
urlencoding = "2.1.3"
users = "0.11.0"
uuid = { version = "1.7.0", features = ["v4"] }
which = "6"
ureq = { version = "2.9.6", features = ["json"] }
=======

# Workspace dependencies
anyhow.workspace = true
log.workspace = true
serde.workspace = true
serde_json.workspace = true
serde_yaml.workspace = true
typed-builder.workspace = true
uuid.workspace = true
>>>>>>> 910e0434

[features]
default = ["init"]
nightly = ["builtin-podman"]
builtin-podman = [
  "podman-api",
  "tokio",
  "futures-util",
  "signal-hook-tokio",
  "signal-hook",
]
tls = ["podman-api/tls", "builtin-podman"]
init = []

[dev-dependencies]
rusty-hook = "0.11.2"

[build-dependencies]
shadow-rs = { version = "0.26.1", default-features = false }
dunce = "1.0.4"

[lints]
workspace = true

[profile.release]
lto = true
codegen-units = 1
strip = true
debug = false<|MERGE_RESOLUTION|>--- conflicted
+++ resolved
@@ -66,14 +66,7 @@
 ], optional = true }
 sigstore = { version = "0.8.0", optional = true }
 tokio = { version = "1", features = ["full"], optional = true }
-<<<<<<< HEAD
-typed-builder = "0.18.1"
-urlencoding = "2.1.3"
-users = "0.11.0"
-uuid = { version = "1.7.0", features = ["v4"] }
-which = "6"
-ureq = { version = "2.9.6", features = ["json"] }
-=======
+ureq = { version = "2.9.6", features = ["json"], optional = true }
 
 # Workspace dependencies
 anyhow.workspace = true
@@ -83,7 +76,6 @@
 serde_yaml.workspace = true
 typed-builder.workspace = true
 uuid.workspace = true
->>>>>>> 910e0434
 
 [features]
 default = ["init"]
@@ -96,7 +88,7 @@
   "signal-hook",
 ]
 tls = ["podman-api/tls", "builtin-podman"]
-init = []
+init = ["ureq"]
 
 [dev-dependencies]
 rusty-hook = "0.11.2"

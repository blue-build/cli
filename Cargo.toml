--- conflicted
+++ resolved
@@ -27,7 +27,6 @@
 serde_json = "1"
 serde_yaml = { version = "0.0.12", package = "serde_yml" }
 syntect = { version = "5", default-features = false, features = ["default-fancy"] }
-# tempdir = "0.3"
 tempfile = "3"
 tokio = { version = "1", features = ["rt", "rt-multi-thread"] }
 users = "0.11"
@@ -88,11 +87,8 @@
 log.workspace = true
 miette = { workspace = true, features = ["fancy", "syntect-highlighter"] }
 oci-distribution.workspace = true
-<<<<<<< HEAD
+reqwest.workspace = true
 semver.workspace = true
-=======
-reqwest.workspace = true
->>>>>>> 3674f83f
 serde.workspace = true
 serde_json.workspace = true
 serde_yaml.workspace = true

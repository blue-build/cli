[workspace]
members = ["utils", "recipe", "template"]

[workspace.package]
description = "A CLI tool built for creating Containerfile templates based on the Ublue Community Project"
edition = "2021"
repository = "https://github.com/blue-build/cli"
license = "Apache-2.0"
categories = ["command-line-utilities"]

[workspace.dependencies]
anyhow = "1"
chrono = "0.4.35"
colored = "2.1.0"
env_logger = "0.11"
format_serde_error = "0.3.0"
log = "0.4"
serde = { version = "1", features = ["derive"] }
serde_json = "1"
serde_yaml = "0.9.30"
typed-builder = "0.18.1"
uuid = { version = "1.7.0", features = ["v4"] }

[workspace.lints.rust]
unsafe_code = "forbid"

[workspace.lints.clippy]
correctness = "warn"
suspicious = "warn"
perf = "warn"
style = "warn"
nursery = "warn"
pedantic = "warn"
module_name_repetitions = "allow"

[package]
name = "blue-build"
build = "build.rs"
version = "0.8.3"

edition.workspace = true
description.workspace = true
repository.workspace = true
license.workspace = true

[package.metadata.release]
pre-release-hook = ["git", "cliff", "-o", "CHANGELOG.md", "--tag", "{{version}}"]
pre-release-replacements = [
  { file = "install.sh", search="VERSION=v\\d+\\.\\d+\\.\\d+", replace = "VERSION=v{{version}}" }
]

[dependencies]
blue-build-recipe = { version = "=0.8.3", path = "./recipe" }
blue-build-template = { version = "=0.8.3", path = "./template" }
blue-build-utils = { version = "=0.8.3", path = "./utils" }
clap = { version = "4", features = ["derive", "cargo", "unicode"] }
clap-verbosity-flag = "2"
clap_complete = "4"
clap_complete_nushell = "4"
fuzzy-matcher = "0.3"
once_cell = "1.19.0"
open = "5"
os_info = "3.7"                                                     # update os module config and tests when upgrading os_info
requestty = { version = "0.5", features = ["macros", "termion"] }
semver = { version = "1.0.22", features = ["serde"] }
shadow-rs = { version = "0.26" }
urlencoding = "2.1.3"
users = "0.11.0"

<<<<<<< HEAD
# Optional Dependencies
futures-util = { version = "0.3", optional = true }
podman-api = { version = "0.10.0", optional = true }
signal-hook = { version = "0.3.17", optional = true }
signal-hook-tokio = { version = "0.3.1", features = [
  "futures-v0_3",
], optional = true }
sigstore = { version = "0.8.0", optional = true }
tokio = { version = "1", features = ["full"], optional = true }
ureq = { version = "2.9.6", features = ["json"], optional = true }

=======
>>>>>>> b5cca986
# Workspace dependencies
anyhow.workspace = true
chrono.workspace = true
colored.workspace = true
env_logger.workspace = true
log.workspace = true
serde.workspace = true
serde_json.workspace = true
serde_yaml.workspace = true
typed-builder.workspace = true
uuid.workspace = true

[features]
<<<<<<< HEAD
# Top level features
default = ["init"]
nightly = ["builtin-podman"]

# App Features
builtin-podman = [
  "podman-api",
  "tokio",
  "futures-util",
  "signal-hook-tokio",
  "signal-hook",
]
init = ["ureq"]
tls = ["podman-api/tls", "builtin-podman"]
=======
default = []
>>>>>>> b5cca986

[dev-dependencies]
rusty-hook = "0.11.2"

[build-dependencies]
shadow-rs = { version = "0.26.1", default-features = false }
dunce = "1.0.4"

[lints]
workspace = true

[profile.release]
lto = true
codegen-units = 1
strip = true
debug = false<|MERGE_RESOLUTION|>--- conflicted
+++ resolved
@@ -67,20 +67,6 @@
 urlencoding = "2.1.3"
 users = "0.11.0"
 
-<<<<<<< HEAD
-# Optional Dependencies
-futures-util = { version = "0.3", optional = true }
-podman-api = { version = "0.10.0", optional = true }
-signal-hook = { version = "0.3.17", optional = true }
-signal-hook-tokio = { version = "0.3.1", features = [
-  "futures-v0_3",
-], optional = true }
-sigstore = { version = "0.8.0", optional = true }
-tokio = { version = "1", features = ["full"], optional = true }
-ureq = { version = "2.9.6", features = ["json"], optional = true }
-
-=======
->>>>>>> b5cca986
 # Workspace dependencies
 anyhow.workspace = true
 chrono.workspace = true
@@ -92,26 +78,12 @@
 serde_yaml.workspace = true
 typed-builder.workspace = true
 uuid.workspace = true
+ureq = { version = "2.9.6", features = ["json"] }
 
 [features]
-<<<<<<< HEAD
 # Top level features
 default = ["init"]
-nightly = ["builtin-podman"]
-
-# App Features
-builtin-podman = [
-  "podman-api",
-  "tokio",
-  "futures-util",
-  "signal-hook-tokio",
-  "signal-hook",
-]
-init = ["ureq"]
-tls = ["podman-api/tls", "builtin-podman"]
-=======
-default = []
->>>>>>> b5cca986
+init = []
 
 [dev-dependencies]
 rusty-hook = "0.11.2"
